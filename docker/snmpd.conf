###############################################################################
#
# EXAMPLE.conf:
#   An example configuration file for configuring the Net-SNMP agent ('snmpd')
#   See the 'snmpd.conf(5)' man page for details
#
#  Some entries are deliberately commented out, and will need to be explicitly activated
#
###############################################################################
#
#  AGENT BEHAVIOUR
#

#  Listen for connections from the local system only
#agentAddress  udp:127.0.0.1:161
#  Listen for connections on all interfaces (both IPv4 *and* IPv6)
agentAddress udp:161



###############################################################################
#
#  SNMPv3 AUTHENTICATION
#
#  Note that these particular settings don't actually belong here.
#  They should be copied to the file /var/lib/snmp/snmpd.conf
#     and the passwords changed, before being uncommented in that file *only*.
#  Then restart the agent

# Following: http://net-snmp.sourceforge.net/docs/man/snmpusm.html
rwuser initial
rwuser wes
createUser initial MD5 setup_passphrase DES
<<<<<<< HEAD

# Add some users for testing. One without, and one with privacy
createUser helloworld MD5 "theauthpass"
rwuser helloworld
createUser ninja MD5 "theauthpass" DES privpass
rwuser ninja
=======
>>>>>>> 2755e46d

#  If you also change the usernames (which might be sensible),
#  then remember to update the other occurances in this example config file to match.



###############################################################################
#
#  ACCESS CONTROL
#

rocommunity public
rwcommunity private


###############################################################################
#
#  SYSTEM INFORMATION
#

#  Note that setting these values here, results in the corresponding MIB objects being 'read-only'
#  See snmpd.conf(5) for more details
# sysLocation    Sitting on the Dock of the Bay
# sysContact     Me <me@example.org>
                                                 # Application + End-to-End layers
sysServices    72


#
#  Process Monitoring
#
                               # At least one  'mountd' process
proc  mountd
                               # No more than 4 'ntalkd' processes - 0 is OK
proc  ntalkd    4
                               # At least one 'sendmail' process, but no more than 10
proc  sendmail 10 1

#  Walk the UCD-SNMP-MIB::prTable to see the resulting output
#  Note that this table will be empty if there are no "proc" entries in the snmpd.conf file


#
#  Disk Monitoring
#
                               # 10MBs required on root disk, 5% free on /var, 10% free on all other disks
disk       /     10000
disk       /var  5%
includeAllDisks  10%

#  Walk the UCD-SNMP-MIB::dskTable to see the resulting output
#  Note that this table will be empty if there are no "disk" entries in the snmpd.conf file


#
#  System Load
#
                               # Unacceptable 1-, 5-, and 15-minute load averages
load   12 10 5

#  Walk the UCD-SNMP-MIB::laTable to see the resulting output
#  Note that this table *will* be populated, even without a "load" entry in the snmpd.conf file



###############################################################################
#
#  ACTIVE MONITORING
#

                                    #   send SNMPv1  traps
 trapsink     localhost public
                                    #   send SNMPv2c traps
#trap2sink    localhost public
                                    #   send SNMPv2c INFORMs
#informsink   localhost public

#  Note that you typically only want *one* of these three lines
#  Uncommenting two (or all three) will result in multiple copies of each notification.


#
#  Event MIB - automatically generate alerts
#
                                   # Remember to activate the 'createUser' lines above
iquerySecName   internalUser       
rouser          internalUser
                                   # generate traps on UCD error conditions
#defaultMonitors          yes
defaultMonitors          no
                                   # generate traps on linkUp/Down
linkUpDownNotifications  yes



###############################################################################
#
#  EXTENDING THE AGENT
#

#
#  Arbitrary extension commands
#
 extend    test1   /bin/echo  Hello, world!
 extend-sh test2   echo Hello, world! ; echo Hi there ; exit 35
#extend-sh test3   /bin/sh /tmp/shtest

#  Note that this last entry requires the script '/tmp/shtest' to be created first,
#    containing the same three shell commands, before the line is uncommented

#  Walk the NET-SNMP-EXTEND-MIB tables (nsExtendConfigTable, nsExtendOutput1Table
#     and nsExtendOutput2Table) to see the resulting output

#  Note that the "extend" directive supercedes the previous "exec" and "sh" directives
#  However, walking the UCD-SNMP-MIB::extTable should still returns the same output,
#     as well as the fuller results in the above tables.


#
#  "Pass-through" MIB extension command
#
#pass .1.3.6.1.4.1.8072.2.255  /bin/sh       PREFIX/local/passtest
#pass .1.3.6.1.4.1.8072.2.255  /usr/bin/perl PREFIX/local/passtest.pl

# Note that this requires one of the two 'passtest' scripts to be installed first,
#    before the appropriate line is uncommented.
# These scripts can be found in the 'local' directory of the source distribution,
#     and are not installed automatically.

#  Walk the NET-SNMP-PASS-MIB::netSnmpPassExamples subtree to see the resulting output


#
#  AgentX Sub-agents
#
                                           #  Run as an AgentX master agent
 master          agentx
                                           #  Listen for network connections (from localhost)
                                           #    rather than the default named socket /var/agentx/master
#agentXSocket    tcp:localhost:705<|MERGE_RESOLUTION|>--- conflicted
+++ resolved
@@ -27,19 +27,20 @@
 #     and the passwords changed, before being uncommented in that file *only*.
 #  Then restart the agent
 
+#  createUser authOnlyUser  MD5 "remember to change this password"
+#  createUser authPrivUser  SHA "remember to change this one too"  DES
+#  createUser internalUser  MD5 "this is only ever used internally, but still change the password"
+
 # Following: http://net-snmp.sourceforge.net/docs/man/snmpusm.html
 rwuser initial
 rwuser wes
 createUser initial MD5 setup_passphrase DES
-<<<<<<< HEAD
 
 # Add some users for testing. One without, and one with privacy
 createUser helloworld MD5 "theauthpass"
 rwuser helloworld
 createUser ninja MD5 "theauthpass" DES privpass
 rwuser ninja
-=======
->>>>>>> 2755e46d
 
 #  If you also change the usernames (which might be sensible),
 #  then remember to update the other occurances in this example config file to match.
