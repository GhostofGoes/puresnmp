"""
Model for SNMP PDUs (Request/Response messages).

PDUs all have a common structure, which is handled in the
:py:class:`~.PDU` class. The different (basic) PDU types only differ in
their type identifier header (f.ex. ``b'\\xa0'`` for a
:py:class:`~.GetRequest`).
"""

# TODO: Add a method to wrap a message in a full packet (including SNMP version
#       and community). This can then replace some duplicated code in
#       "puresnmp.get", "puresnmp.walk" & co.

from typing import TYPE_CHECKING, Iterable, Tuple, cast

import six

from .const import MAX_VARBINDS
from .exc import EmptyMessage, ErrorResponse, NoSuchOID, TooManyVarbinds
from .snmp import ERROR_MESSAGES, VarBind
from .typevars import PyType, SocketInfo
from .x690.types import (
    Integer,
    Null,
    ObjectIdentifier,
    Sequence,
    Type,
    pop_tlv
)
from .x690.util import TypeInfo, encode_length, to_bytes

if TYPE_CHECKING:
    # pylint: disable=unused-import
<<<<<<< HEAD
    from typing import Any, Iterator, List, Union, Optional


if six.PY3:
    unicode = str  # pylint: disable=invalid-name


class PDU(Type):  # type: ignore
=======
    from typing import Any, Callable

try:
    unicode  # type: Callable[[Any], str]
except NameError:
    # pylint: disable=invalid-name
    unicode = str  # type: Callable[[Any], str]


class VarBind(namedtuple('VarBind', 'oid, value')):
    '''
    A "VarBind" is a 2-tuple containing an object-identifier and the
    corresponding value.
    '''

    def __new__(cls, oid, value):
        if not isinstance(oid, (ObjectIdentifier,) + six.string_types):
            raise TypeError('OIDs for VarBinds must be ObjectIdentifier or str'
                            ' instances! Your value: %r' % oid)
        if isinstance(oid, six.string_types):
            oid = ObjectIdentifier.from_string(oid)
        return super(VarBind, cls).__new__(cls, oid, value)


# Error messages as defined in https://tools.ietf.org/html/rfc3416#section-3
ERROR_MESSAGES = {
    0: '(noError)',
    1: '(tooBig)',
    2: '(noSuchName)',
    3: '(badValue)',
    4: '(readOnly)',
    5: '(genErr)',
    6: '(noAccess)',
    7: '(wrongType)',
    8: '(wrongLength)',
    9: '(wrongEncoding)',
    10: '(wrongValue)',
    11: '(noCreation)',
    12: '(inconsistentValue)',
    13: '(resourceUnavailable)',
    14: '(commitFailed)',
    15: '(undoFailed)',
    16: '(authorizationError)',
    17: '(notWritable)',
    18: '(inconsistentName)'
}


class PDU(Type):
>>>>>>> f02ec75b
    """
    The superclass for SNMP Messages (GET, SET, GETNEXT, ...)
    """
    TYPECLASS = TypeInfo.CONTEXT
    TAG = 0

    @classmethod
    def decode(cls, data):
        # type: (bytes) -> PDU
        """
        This method takes a :py:class:`bytes` object and converts it to
        an application object. This is callable from each subclass of
        :py:class:`~.PDU`.
        """
        # TODO (advanced): recent tests revealed that this is *not symmetric*
        # with __bytes__ of this class. This should be ensured!
        if not data:
            raise EmptyMessage('No data to decode!')
        request_id, data = pop_tlv(data)
        error_status, data = pop_tlv(data)
        error_index, data = pop_tlv(data)
        if error_status.value:
            error_detail, data = cast(
                Tuple[Iterable[Tuple[ObjectIdentifier, int]], bytes],
                pop_tlv(data)
            )
            if not isinstance(error_detail, Sequence):
                raise TypeError(
                    'error-detail should be a sequence but got %r' %
                    type(error_detail))
            varbinds = [VarBind(*raw_varbind) for raw_varbind in error_detail]
            offending_oid = varbinds[error_index.value-1].oid
            assert data == b''
            exception = ErrorResponse.construct(
                error_status.value, offending_oid)
            raise exception

        values, data = cast(
            Tuple[Iterable[Tuple[ObjectIdentifier, int]], bytes],
            pop_tlv(data)
        )
        if not isinstance(values, Sequence):
            raise TypeError('PDUs can only be decoded from sequences but got '
                            '%r instead' % type(values))

        varbinds = []
        for oid, value in values:
            # NOTE: this uses the "is" check to make 100% sure we check against
            # the sentinel object defined in this module!
            if value is END_OF_MIB_VIEW:
                varbinds.append(VarBind(oid, END_OF_MIB_VIEW))
                break
            varbinds.append(VarBind(oid, value))

        return cls(
            request_id.value,
            varbinds,
            error_status.value,
            error_index.value
        )

    def __init__(self, request_id, varbinds, error_status=0, error_index=0):
        # type: (int, Union[VarBind, List[VarBind]], int, int) -> None
        self.request_id = request_id
        self.error_status = error_status
        self.error_index = error_index
        if isinstance(varbinds, VarBind):
            self.varbinds = [VarBind(*varbinds)]
        else:
            self.varbinds = varbinds

    def __bytes__(self):
        # type: () -> bytes
        wrapped_varbinds = [Sequence(vb.oid, vb.value)  # type: ignore
                            for vb in self.varbinds]
        data = [
            Integer(self.request_id),
            Integer(self.error_status),
            Integer(self.error_index),
            Sequence(*wrapped_varbinds)
        ]
        payload = b''.join([to_bytes(chunk) for chunk in data])

        tinfo = TypeInfo(TypeInfo.CONTEXT, TypeInfo.CONSTRUCTED, self.TAG)
        length = encode_length(len(payload))
        return to_bytes(tinfo) + length + payload

    def __repr__(self):
        # type: () -> str
        return '%s(%r, %r)' % (
            self.__class__.__name__,
            self.request_id, self.varbinds)

    def __eq__(self, other):
        # type: (Any) -> bool
        # pylint: disable=unidiomatic-typecheck
        return (type(other) == type(self) and
                self.request_id == other.request_id and
                self.varbinds == other.varbinds)

    def pretty(self):  # pragma: no cover
        # type: () -> str
        """
        Returns a "prettified" string representing the SNMP message.
        """
        lines = [
            self.__class__.__name__,
            '    Request ID: %s' % self.request_id,
            '    Error Status: %s' % self.error_status,
            '    Error Index: %s' % self.error_index,
            '    Varbinds: ',
        ]
        for bind in self.varbinds:
            lines.append('        %s: %s' % (bind.oid, bind.value))  # type: ignore

        return '\n'.join(lines)


class EndOfMibView(PDU):
    """
    Sentinel value to detect endOfMibView
    """
    # This subclassesPDU for type-consistency

    def __init__(self):
        # type: () -> None
        super(EndOfMibView, self).__init__(-1, [], 0, 0)


#: Singleton instance of "EndOfMibView"
END_OF_MIB_VIEW = EndOfMibView()


class GetRequest(PDU):
    """
    Represents an SNMP Get Request.
    """
    TAG = 0

    def __init__(self, request_id, *oids):
        # type: (int, Union[str, ObjectIdentifier]) -> None
        if len(oids) > MAX_VARBINDS:
            raise TooManyVarbinds(len(oids))
        wrapped_oids = []
        for oid in oids:
            if isinstance(oid, str):
                wrapped_oids.append(ObjectIdentifier.from_string(oid))
            else:
                wrapped_oids.append(oid)
        super(GetRequest, self).__init__(
            request_id,
            [VarBind(oid, Null()) for oid in wrapped_oids])  # type: ignore


class GetResponse(PDU):
    """
    Represents an SNMP basic response (this may be returned for other requests
    than GET as well).
    """
    TAG = 2

    @classmethod
    def decode(cls, data):
        # type: (bytes) -> PDU
        """
        Try decoding the response. If nothing was returned (the message was
        empty), raise a :py:exc:`~puresnmp.exc.NoSuchOID` exception.
        """
        # TODO This is not reslly clean, but it should work. A GetResponse has
        #      the same type identifier as a "endOfMibView" *value*. The way
        #      puresnmp is structured (recursively calling "pop_tlv") makes it
        #      difficult to distinguish between a valid GetResponse object and
        #      an endOfMibView value, except that the endOfMibView had no data.
        if not data:
            return END_OF_MIB_VIEW
        try:
            return super(GetResponse, cls).decode(data)
        except EmptyMessage as exc:
            raise NoSuchOID(
                ObjectIdentifier(0),
                'Nothing found at the given OID (%s)' % exc)


class GetNextRequest(GetRequest):
    """
    Represents an SNMP GetNext Request.
    """
    TAG = 1


class SetRequest(PDU):
    """
    Represents an SNMP SET Request.
    """
    TAG = 3


class BulkGetRequest(Type):  # type: ignore
    """
    Represents a SNMP GetBulk request
    """
    TYPECLASS = TypeInfo.CONTEXT
    TAG = 5

    def __init__(self, request_id, non_repeaters, max_repeaters, *oids):
        # type: (int, int, int, ObjectIdentifier) -> None
        if len(oids) > MAX_VARBINDS:
            raise TooManyVarbinds(len(oids))
        self.request_id = request_id
        self.non_repeaters = non_repeaters
        self.max_repeaters = max_repeaters
        self.varbinds = []  # type: List[VarBind]
        for oid in oids:
            self.varbinds.append(VarBind(oid, Null()))  # type: ignore

    def __bytes__(self):
        # type: () -> bytes
        wrapped_varbinds = [Sequence(vb.oid, vb.value)  # type: ignore
                            for vb in self.varbinds]
        data = [
            Integer(self.request_id),
            Integer(self.non_repeaters),
            Integer(self.max_repeaters),
            Sequence(*wrapped_varbinds)
        ]
        payload = b''.join([to_bytes(chunk) for chunk in data])

        tinfo = TypeInfo(TypeInfo.CONTEXT, TypeInfo.CONSTRUCTED, self.TAG)
        length = encode_length(len(payload))
        return to_bytes(tinfo) + length + payload

    def __repr__(self):
        # type: () -> str
        oids = [repr(oid) for oid, _ in self.varbinds]
        return '%s(%r, %r, %r, %s)' % (
            self.__class__.__name__,
            self.request_id,
            self.non_repeaters,
            self.max_repeaters,
            ', '.join(oids))

    def __eq__(self, other):
        # type: (Any) -> bool
        # pylint: disable=unidiomatic-typecheck
        return (type(other) == type(self) and
                self.request_id == other.request_id and
                self.non_repeaters == other.non_repeaters and
                self.max_repeaters == other.max_repeaters and
                self.varbinds == other.varbinds)

    def pretty(self):  # pragma: no cover
        # type: () -> str
        """
        Returns a "prettified" string representing the SNMP message.
        """
        lines = [
            self.__class__.__name__,
            '    Request ID: %s' % self.request_id,
            '    Non Repeaters: %s' % self.non_repeaters,
            '    Max Repeaters: %s' % self.max_repeaters,
            '    Varbinds: ',
        ]
        for bind in self.varbinds:
            lines.append('        %s: %s' % (bind.oid, bind.value))  # type: ignore

        return '\n'.join(lines)


class InformRequest(PDU):
    """
    Represents an SNMP Inform request
    """
    TAG = 6


class Trap(PDU):
    """
    Represents an SNMP Trap
    """

    TAG = 7

    def __init__(self, *args, **kwargs):
        # type: (Any, Any) -> None
        super(Trap, self).__init__(*args, **kwargs)
        self.source = None  # type: Optional[SocketInfo]<|MERGE_RESOLUTION|>--- conflicted
+++ resolved
@@ -31,66 +31,10 @@
 
 if TYPE_CHECKING:
     # pylint: disable=unused-import
-<<<<<<< HEAD
     from typing import Any, Iterator, List, Union, Optional
 
 
-if six.PY3:
-    unicode = str  # pylint: disable=invalid-name
-
-
 class PDU(Type):  # type: ignore
-=======
-    from typing import Any, Callable
-
-try:
-    unicode  # type: Callable[[Any], str]
-except NameError:
-    # pylint: disable=invalid-name
-    unicode = str  # type: Callable[[Any], str]
-
-
-class VarBind(namedtuple('VarBind', 'oid, value')):
-    '''
-    A "VarBind" is a 2-tuple containing an object-identifier and the
-    corresponding value.
-    '''
-
-    def __new__(cls, oid, value):
-        if not isinstance(oid, (ObjectIdentifier,) + six.string_types):
-            raise TypeError('OIDs for VarBinds must be ObjectIdentifier or str'
-                            ' instances! Your value: %r' % oid)
-        if isinstance(oid, six.string_types):
-            oid = ObjectIdentifier.from_string(oid)
-        return super(VarBind, cls).__new__(cls, oid, value)
-
-
-# Error messages as defined in https://tools.ietf.org/html/rfc3416#section-3
-ERROR_MESSAGES = {
-    0: '(noError)',
-    1: '(tooBig)',
-    2: '(noSuchName)',
-    3: '(badValue)',
-    4: '(readOnly)',
-    5: '(genErr)',
-    6: '(noAccess)',
-    7: '(wrongType)',
-    8: '(wrongLength)',
-    9: '(wrongEncoding)',
-    10: '(wrongValue)',
-    11: '(noCreation)',
-    12: '(inconsistentValue)',
-    13: '(resourceUnavailable)',
-    14: '(commitFailed)',
-    15: '(undoFailed)',
-    16: '(authorizationError)',
-    17: '(notWritable)',
-    18: '(inconsistentName)'
-}
-
-
-class PDU(Type):
->>>>>>> f02ec75b
     """
     The superclass for SNMP Messages (GET, SET, GETNEXT, ...)
     """
