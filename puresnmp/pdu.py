"""
Model for SNMP PDUs (Request/Response messages).

PDUs all have a common structure, which is handled in the
:py:class:`~.PDU` class. The different (basic) PDU types only differ in
their type identifier header (f.ex. ``b'\\xa0'`` for a
:py:class:`~.GetRequest`).
"""

# TODO: Add a method to wrap a message in a full packet (including SNMP version
#       and community). This can then replace some duplicated code in
#       "puresnmp.get", "puresnmp.walk" & co.

from collections import namedtuple
from typing import TYPE_CHECKING
import six

from .const import MAX_VARBINDS
from .exc import SnmpError, EmptyMessage, NoSuchOID, TooManyVarbinds
from .x690.types import (
    Integer,
    Null,
    ObjectIdentifier,
    Sequence,
    Type,
    encode_length,
    pop_tlv,
)
from .x690.util import to_bytes, TypeInfo

if TYPE_CHECKING:
    # pylint: disable=unused-import
    from typing import Any, Callable, List, Union


if six.PY3:
    unicode = str  # pylint: disable=invalid-name


class VarBind(namedtuple('VarBind', 'oid, value')):
    '''
    A "VarBind" is a 2-tuple containing an object-identifier and the
    corresponding value.
    '''

    def __new__(cls, oid, value):
        if not isinstance(oid, (ObjectIdentifier,) + six.string_types):
<<<<<<< HEAD
            raise TypeError('%r is neither an ObjectIdentifier or str '
                            'instance!' % oid)
=======
            raise TypeError('OIDs for VarBinds must be ObjectIdentifier or str'
                            ' instances! Your value: %r' % oid)
>>>>>>> 9acf8100
        if isinstance(oid, six.string_types):
            oid = ObjectIdentifier.from_string(oid)
        return super(VarBind, cls).__new__(cls, oid, value)


ERROR_MESSAGES = {
    0: '(noError)',
    1: '(tooBig)',
    2: '(noSuchName)',
    3: '(badValue)',
    4: '(readOnly)',
    5: '(genErr)',
    6: '(noAccess)',
    7: '(wrongType)',
    8: '(wrongLength)',
    9: '(wrongEncoding)',
    10: '(wrongValue)',
    11: '(noCreation)',
    12: '(inconsistentValue)',
    13: '(resourceUnavailable)',
    14: '(commitFailed)',
    15: '(undoFailed)',
    16: '(authorizationError)',
    17: '(notWritable)',
    18: '(inconsistentName)'
}


class PDU(Type):
    """
    The superclass for SNMP Messages (GET, SET, GETNEXT, ...)
    """
    TYPECLASS = TypeInfo.CONTEXT

    @classmethod
    def decode(cls, data):
        # type: (bytes) -> PDU
        """
        This method takes a :py:class:`bytes` object and converts it to
        an application object. This is callable from each subclass of
        :py:class:`~.PDU`.
        """
        # TODO (advanced): recent tests revealed that this is *not symmetric*
        # with __bytes__ of this class. This should be ensured!
        if not data:
            raise EmptyMessage('No data to decode!')
        request_id, data = pop_tlv(data)
        error_status, data = pop_tlv(data)
        error_index, data = pop_tlv(data)
        if error_status.value:
            msg = ERROR_MESSAGES.get(error_status.value,
                                     'Unknown Error: %s' % error_status.value)
            # TODO Add detail from the error_index.
            raise SnmpError('Error packet received: %s!' % msg)
        values, data = pop_tlv(data)

        varbinds = [VarBind(*encoded_varbind) for encoded_varbind in values]

        return cls(
            request_id,
            varbinds,
            error_status,
            error_index
        )

    def __init__(self, request_id, varbinds, error_status=0,
                 error_index=0):
        # type: (int, Union[tuple, List[VarBind]], int, int) -> None
        self.request_id = request_id
        self.error_status = error_status
        self.error_index = error_index
        if isinstance(varbinds, tuple):
            self.varbinds = [VarBind(*varbinds)]
        else:
            self.varbinds = varbinds

    def __bytes__(self):
        wrapped_varbinds = [Sequence(vb.oid, vb.value) for vb in self.varbinds]
        data = [
            Integer(self.request_id),
            Integer(self.error_status),
            Integer(self.error_index),
            Sequence(*wrapped_varbinds)
        ]
        payload = b''.join([to_bytes(chunk) for chunk in data])

        tinfo = TypeInfo(TypeInfo.CONTEXT, TypeInfo.CONSTRUCTED, self.TAG)
        length = encode_length(len(payload))
        return to_bytes(tinfo) + length + payload

    def __repr__(self):
        return '%s(%r, %r)' % (
            self.__class__.__name__,
            self.request_id, self.varbinds)

    def __eq__(self, other):
        # pylint: disable=unidiomatic-typecheck
        return (type(other) == type(self) and
                self.request_id == other.request_id and
                self.varbinds == other.varbinds)

    def pretty(self):  # pragma: no cover
        # type: () -> str
        """
        Returns a "prettified" string representing the SNMP message.
        """
        lines = [
            self.__class__.__name__,
            '    Request ID: %s' % self.request_id,
            '    Error Status: %s' % self.error_status,
            '    Error Index: %s' % self.error_index,
            '    Varbinds: ',
        ]
        for bind in self.varbinds:
            lines.append('        %s: %s' % (bind.oid, bind.value))

        return '\n'.join(lines)


class GetRequest(PDU):
    """
    Represents an SNMP Get Request.
    """
    TAG = 0

    def __init__(self, request_id, *oids):
        # type: (int, Union[str, ObjectIdentifier]) -> None
        if len(oids) > MAX_VARBINDS:
            raise TooManyVarbinds(len(oids))
        wrapped_oids = []
        for oid in oids:
            if isinstance(oid, str):
                wrapped_oids.append(ObjectIdentifier.from_string(oid))
            else:
                wrapped_oids.append(oid)
        super(GetRequest, self).__init__(request_id, [VarBind(oid, Null())
                                                      for oid in wrapped_oids])


class GetResponse(PDU):
    """
    Represents an SNMP basic response (this may be returned for other requests
    than GET as well).
    """
    TAG = 2

    @classmethod
    def decode(cls, data):
        # type: (bytes) -> PDU
        """
        Try decoding the response. If nothing was returned (the message was
        empty), raise a :py:exc:`~puresnmp.exc.NoSuchOID` exception.
        """
        try:
            return super(GetResponse, cls).decode(data)
        except EmptyMessage as exc:
            raise NoSuchOID('Nothing found at the given OID (%s)' % exc)


class GetNextRequest(GetRequest):
    """
    Represents an SNMP GetNext Request.
    """
    TAG = 1


class SetRequest(PDU):
    """
    Represents an SNMP SET Request.
    """
    TAG = 3


class BulkGetRequest(Type):
    """
    Represents a SNMP GetBulk request
    """
    TYPECLASS = TypeInfo.CONTEXT
    TAG = 5

    def __init__(self, request_id, non_repeaters, max_repeaters, *oids):
        # type: (int, int, int, ObjectIdentifier) -> None
        if len(oids) > MAX_VARBINDS:
            raise TooManyVarbinds(len(oids))
        self.request_id = request_id
        self.non_repeaters = non_repeaters
        self.max_repeaters = max_repeaters
        self.varbinds = []  # type: List[VarBind]
        for oid in oids:
            self.varbinds.append(VarBind(oid, Null()))

    def __bytes__(self):
        wrapped_varbinds = [Sequence(vb.oid, vb.value) for vb in self.varbinds]
        data = [
            Integer(self.request_id),
            Integer(self.non_repeaters),
            Integer(self.max_repeaters),
            Sequence(*wrapped_varbinds)
        ]
        payload = b''.join([to_bytes(chunk) for chunk in data])

        tinfo = TypeInfo(TypeInfo.CONTEXT, TypeInfo.CONSTRUCTED, self.TAG)
        length = encode_length(len(payload))
        return to_bytes(tinfo) + length + payload

    def __repr__(self):
        oids = [repr(oid) for oid, _ in self.varbinds]
        return '%s(%r, %r, %r, %s)' % (
            self.__class__.__name__,
            self.request_id,
            self.non_repeaters,
            self.max_repeaters,
            ', '.join(oids))

    def __eq__(self, other):
        # pylint: disable=unidiomatic-typecheck
        return (type(other) == type(self) and
                self.request_id == other.request_id and
                self.non_repeaters == other.non_repeaters and
                self.max_repeaters == other.max_repeaters and
                self.varbinds == other.varbinds)

    def pretty(self):  # pragma: no cover
        # type () -> str
        """
        Returns a "prettified" string representing the SNMP message.
        """
        lines = [
            self.__class__.__name__,
            '    Request ID: %s' % self.request_id,
            '    Non Repeaters: %s' % self.non_repeaters,
            '    Max Repeaters: %s' % self.max_repeaters,
            '    Varbinds: ',
        ]
        for bind in self.varbinds:
            lines.append('        %s: %s' % (bind.oid, bind.value))

        return '\n'.join(lines)<|MERGE_RESOLUTION|>--- conflicted
+++ resolved
@@ -45,13 +45,8 @@
 
     def __new__(cls, oid, value):
         if not isinstance(oid, (ObjectIdentifier,) + six.string_types):
-<<<<<<< HEAD
-            raise TypeError('%r is neither an ObjectIdentifier or str '
-                            'instance!' % oid)
-=======
             raise TypeError('OIDs for VarBinds must be ObjectIdentifier or str'
                             ' instances! Your value: %r' % oid)
->>>>>>> 9acf8100
         if isinstance(oid, six.string_types):
             oid = ObjectIdentifier.from_string(oid)
         return super(VarBind, cls).__new__(cls, oid, value)
