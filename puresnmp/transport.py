"""
Low-Level network transport.

This module mainly exist to enable a "seam" for mocking/patching out during
testing.

The module is excluded from coverage. It contains all the "dirty" stuff that's
hard to test.
"""

# TODO (beginner, no-dev): Ignore this file from coverage without adding
#                          "pragma: no cover" to each function.

import logging
import socket
from ipaddress import ip_address
from typing import TYPE_CHECKING, Generator

from .exc import Timeout
from .typevars import SocketInfo, SocketResponse
from .x690.util import visible_octets

LOG = logging.getLogger(__name__)

#: The default number of retries for UDP packets
RETRIES = 3

#: Low-level socket buffer-size. If you run into timeouts you may want to
#: increase this
BUFFER_SIZE = 4096  # 4 KiB

<<<<<<< HEAD

if TYPE_CHECKING:
    from typing import Optional


class Transport(object):
=======
def recv_all(sock):
    '''
    Read data from socket using ``sock.recv`` until no bytes are left to read.

    Unfortunately, decoding the byte-length is non-trivial according to the
    X690 standard (see :py:func:`puresnmp.x690.types.pop_tlv` and
    :py:func:`puresnmp.x690.util.decode_length` for more details.

    This means a simple call to ``recv`` does not have length-information and
    detecting the end of the stream is more error-prone.

    This could be refactored in the future to meld the x690 and "transport"
    layers together.

    See https://stackoverflow.com/a/17697651/160665
    '''
    buffer_size = 4096 # 4 KiB
    chunks = []
    while True:
        chunk = sock.recv(buffer_size)
        chunks.append(chunk)
        if len(chunk) < buffer_size:
            # either 0 or end of data
            break
    data = b''.join(chunks)
    return data


def send(ip, port, packet, timeout=2):  # pragma: no cover
    # type: ( str, int, bytes, int ) -> bytes
    """
    Opens a TCP connection to *ip:port*, sends a packet with *bytes* and
    returns the raw bytes as returned from the remote host.

    If the connection fails due to a timeout, the connection is retried 3
    times.  If it still failed, a Timeout exception is raised.
    """
    checked_ip = ip_address(ip)
    if checked_ip.version == 4:
        address_family = socket.AF_INET
    else:
        address_family = socket.AF_INET6

    sock = socket.socket(address_family, socket.SOCK_DGRAM)
    sock.settimeout(timeout)

    for num_retry in range(RETRIES):
        try:
            if LOG.isEnabledFor(logging.DEBUG):
                hexdump = visible_octets(packet)
                LOG.debug('Sending packet to %s:%s (attempt %d/%d)\n%s',
                          ip, port, (num_retry+1), RETRIES, hexdump)
            sock.sendto(packet, (ip, port))
            response = recv_all(sock)
            break
        except socket.timeout:
            LOG.debug('Timeout during attempt #%d',
                      (num_retry+1))  # TODO add detail
            continue
    else:
        raise Timeout("Max of %d retries reached" % RETRIES)
    sock.close()

    if LOG.isEnabledFor(logging.DEBUG):
        hexdump = visible_octets(response)
        LOG.debug('Received packet:\n%s', hexdump)

    return response


def get_request_id():  # pragma: no cover
>>>>>>> f02ec75b
    """
    A simple UDP transport.

    Calling ``send`` will attempt to send a packet as many times as specified
    in *retries* (default=3). If it fails after those attemps, a
    py:exc:`puresnmp.Timeout` exception is raised.

    :param timeout: How long to wait on the socket before retrying
    :param retries: The number of retries attempted if a low-level
        socket-timeout occurs. If set to ``None`` it will use
        :py:data:`puresnmp.transport.RETRIES` as default.
    :param buffer_size: How much data to read from the socket. If this is too
        small, it may result in incomplete (corrupt) packages. This should be
        kept as low as possible (see ``man(2) recv``). If set to ``None`` it
        will use :py:data:`puresnmp.transport.BUFFER_SIZE` as default.
    """

    def __init__(self, timeout=2, retries=None, buffer_size=None):
        # type: (int, Optional[int], Optional[int]) -> None
        self.timeout = timeout
        self.retries = retries or RETRIES
        self.buffer_size = buffer_size or BUFFER_SIZE

    def send(
            self, ip, port, packet):  # pragma: no cover
        # type: ( str, int, bytes ) -> bytes
        """
        Opens a TCP connection to *ip:port*, sends a packet with *bytes* and
        returns the raw bytes as returned from the remote host.
        """
        checked_ip = ip_address(ip)
        if checked_ip.version == 4:
            address_family = socket.AF_INET
        else:
            address_family = socket.AF_INET6

        sock = socket.socket(address_family, socket.SOCK_DGRAM)
        sock.settimeout(self.timeout)

        for num_retry in range(self.retries):
            try:
                if LOG.isEnabledFor(logging.DEBUG):
                    hexdump = visible_octets(packet)
                    LOG.debug('Sending packet to %s:%s (attempt %d/%d)\n%s',
                              ip, port, (num_retry+1), self.retries, hexdump)
                sock.sendto(packet, (ip, port))
                response = sock.recv(self.buffer_size)
                break
            except socket.timeout:
                LOG.debug('Timeout during attempt #%d',
                          (num_retry+1))  # TODO add detail
                continue
        else:
            sock.close()
            raise Timeout(
                "Max of %d retries reached" % self.retries)  # type: ignore
        sock.close()

        if LOG.isEnabledFor(logging.DEBUG):
            hexdump = visible_octets(response)
            LOG.debug('Received packet:\n%s', hexdump)

        return response

    def listen(self, bind_address='0.0.0.0', port=162):  # pragma: no cover
        # type: (str, int) -> Generator[SocketResponse, None, None]
        """
        Sets up a listening UDP socket and returns a generator over recevied
        packets::

            >>> transport = Transport()
            >>> for seq, packet in enumerate(transport.listen()):
            ...     print(seq, repr(packet))
            0, b'...'
            1, b'...'
            2, b'...'

        .. note::

            This defaults to the standard SNMP Trap port 162. This is a
            privileged port so processes using this port must run as root!
        """
        with socket.socket(socket.AF_INET, socket.SOCK_DGRAM) as sock:
            sock.bind((bind_address, port))
            while True:
                request, addr = sock.recvfrom(self.buffer_size)
                if LOG.isEnabledFor(logging.DEBUG):
                    hexdump = visible_octets(request)
                    LOG.debug('Received packet:\n%s', hexdump)

                yield SocketResponse(request, SocketInfo(addr[0], addr[1]))

    def get_request_id(self):  # pragma: no cover
        # type: () -> int
        """
        Generates a SNMP request ID. This value should be unique for each
        request.
        """
        # TODO check if this is good enough. My gut tells me "no"! Depends if
        # it has to be unique across all clients, or just one client. If it's
        # just one client it *may* be enough.
        from time import time
        return int(time())<|MERGE_RESOLUTION|>--- conflicted
+++ resolved
@@ -20,6 +20,10 @@
 from .typevars import SocketInfo, SocketResponse
 from .x690.util import visible_octets
 
+if TYPE_CHECKING:
+    from typing import Optional
+
+
 LOG = logging.getLogger(__name__)
 
 #: The default number of retries for UDP packets
@@ -29,86 +33,8 @@
 #: increase this
 BUFFER_SIZE = 4096  # 4 KiB
 
-<<<<<<< HEAD
-
-if TYPE_CHECKING:
-    from typing import Optional
-
 
 class Transport(object):
-=======
-def recv_all(sock):
-    '''
-    Read data from socket using ``sock.recv`` until no bytes are left to read.
-
-    Unfortunately, decoding the byte-length is non-trivial according to the
-    X690 standard (see :py:func:`puresnmp.x690.types.pop_tlv` and
-    :py:func:`puresnmp.x690.util.decode_length` for more details.
-
-    This means a simple call to ``recv`` does not have length-information and
-    detecting the end of the stream is more error-prone.
-
-    This could be refactored in the future to meld the x690 and "transport"
-    layers together.
-
-    See https://stackoverflow.com/a/17697651/160665
-    '''
-    buffer_size = 4096 # 4 KiB
-    chunks = []
-    while True:
-        chunk = sock.recv(buffer_size)
-        chunks.append(chunk)
-        if len(chunk) < buffer_size:
-            # either 0 or end of data
-            break
-    data = b''.join(chunks)
-    return data
-
-
-def send(ip, port, packet, timeout=2):  # pragma: no cover
-    # type: ( str, int, bytes, int ) -> bytes
-    """
-    Opens a TCP connection to *ip:port*, sends a packet with *bytes* and
-    returns the raw bytes as returned from the remote host.
-
-    If the connection fails due to a timeout, the connection is retried 3
-    times.  If it still failed, a Timeout exception is raised.
-    """
-    checked_ip = ip_address(ip)
-    if checked_ip.version == 4:
-        address_family = socket.AF_INET
-    else:
-        address_family = socket.AF_INET6
-
-    sock = socket.socket(address_family, socket.SOCK_DGRAM)
-    sock.settimeout(timeout)
-
-    for num_retry in range(RETRIES):
-        try:
-            if LOG.isEnabledFor(logging.DEBUG):
-                hexdump = visible_octets(packet)
-                LOG.debug('Sending packet to %s:%s (attempt %d/%d)\n%s',
-                          ip, port, (num_retry+1), RETRIES, hexdump)
-            sock.sendto(packet, (ip, port))
-            response = recv_all(sock)
-            break
-        except socket.timeout:
-            LOG.debug('Timeout during attempt #%d',
-                      (num_retry+1))  # TODO add detail
-            continue
-    else:
-        raise Timeout("Max of %d retries reached" % RETRIES)
-    sock.close()
-
-    if LOG.isEnabledFor(logging.DEBUG):
-        hexdump = visible_octets(response)
-        LOG.debug('Received packet:\n%s', hexdump)
-
-    return response
-
-
-def get_request_id():  # pragma: no cover
->>>>>>> f02ec75b
     """
     A simple UDP transport.
 
