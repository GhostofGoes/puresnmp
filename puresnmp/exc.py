--- conflicted
+++ resolved
@@ -3,13 +3,9 @@
 """
 
 import socket
-<<<<<<< HEAD
+from typing import Optional
 
 from x690.types import ObjectIdentifier  # type: ignore
-=======
-from typing import Optional
-from puresnmp.const import MAX_VARBINDS
->>>>>>> bde1154d
 
 from puresnmp.const import MAX_VARBINDS
 
@@ -39,13 +35,8 @@
     DEFAULT_MESSAGE = "unknown error"
 
     @staticmethod
-<<<<<<< HEAD
     def construct(error_status, offending_oid, message=""):
-        # type: (int, ObjectIdentifier, str) -> ErrorResponse
-=======
-    def construct(error_status, offending_oid, message=''):
         # type: (int, Optional[ObjectIdentifier], str) -> ErrorResponse
->>>>>>> bde1154d
         """
         Creates a new instance of an ErrorResponse class, using the proper
         subclass for the given *error_status* value. The message is optional,
@@ -65,20 +56,16 @@
             return NoAccess(offending_oid, message)
         return ErrorResponse(error_status, offending_oid, message)
 
-<<<<<<< HEAD
     def __init__(self, error_status, offending_oid, message=""):
-        # type: (int, ObjectIdentifier, str) -> None
+        # type: (int, Optional[ObjectIdentifier], str) -> None
         super().__init__(
             "%s (status-code: %r) on OID %s"
-            % (message or self.DEFAULT_MESSAGE, error_status, offending_oid)
+            % (
+                message or self.DEFAULT_MESSAGE,
+                error_status,
+                offending_oid if offending_oid != None else "unknown",
+            )
         )
-=======
-    def __init__(self, error_status, offending_oid, message=''):
-        # type: (int, Optional[ObjectIdentifier], str) -> None
-        super(ErrorResponse, self).__init__(
-            '%s (status-code: %r) on OID %s' % (
-                message or self.DEFAULT_MESSAGE, error_status, offending_oid if offending_oid != None else "unknown"))
->>>>>>> bde1154d
         self.error_status = error_status
         self.offending_oid = offending_oid
 
@@ -88,19 +75,12 @@
     This error is returned whenever the size of the generatred response exceeds
     a size-limit defined by the queried device.
     """
-<<<<<<< HEAD
 
     DEFAULT_MESSAGE = "SNMP response was too big!"
 
     def __init__(self, offending_oid, message=""):
-        # type: (ObjectIdentifier, str) -> None
+        # type: (Optional[ObjectIdentifier], str) -> None
         super().__init__(1, offending_oid)
-=======
-    DEFAULT_MESSAGE = 'SNMP response was too big!'
-    def __init__(self, offending_oid, message=''):
-        # type: (Optional[ObjectIdentifier], str) -> None
-        super(TooBig, self).__init__(1, offending_oid)
->>>>>>> bde1154d
 
 
 class NoSuchOID(ErrorResponse):
@@ -115,15 +95,9 @@
 
     DEFAULT_MESSAGE = "No such name/oid"
 
-<<<<<<< HEAD
     def __init__(self, offending_oid, message=""):
-        # type: (ObjectIdentifier, str) -> None
+        # type: (Optional[ObjectIdentifier], str) -> None
         super().__init__(2, offending_oid, message)
-=======
-    def __init__(self, offending_oid, message=''):
-        # type: (Optional[ObjectIdentifier], str) -> None
-        super(NoSuchOID, self).__init__(2, offending_oid, message)
->>>>>>> bde1154d
 
 
 class BadValue(ErrorResponse):
@@ -134,15 +108,9 @@
 
     DEFAULT_MESSAGE = "Bad value"
 
-<<<<<<< HEAD
     def __init__(self, offending_oid, message=""):
-        # type: (ObjectIdentifier, str) -> None
+        # type: (Optional[ObjectIdentifier], str) -> None
         super().__init__(3, offending_oid, message)
-=======
-    def __init__(self, offending_oid, message=''):
-        # type: (Optional[ObjectIdentifier], str) -> None
-        super(BadValue, self).__init__(3, offending_oid, message)
->>>>>>> bde1154d
 
 
 class ReadOnly(ErrorResponse):
@@ -152,15 +120,9 @@
 
     DEFAULT_MESSAGE = "Value is read-only!"
 
-<<<<<<< HEAD
     def __init__(self, offending_oid, message=""):
-        # type: (ObjectIdentifier, str) -> None
+        # type: (Optional[ObjectIdentifier], str) -> None
         super().__init__(4, offending_oid, message)
-=======
-    def __init__(self, offending_oid, message=''):
-        # type: (Optional[ObjectIdentifier], str) -> None
-        super(ReadOnly, self).__init__(4, offending_oid, message)
->>>>>>> bde1154d
 
 
 class NoAccess(ErrorResponse):
@@ -168,9 +130,9 @@
     This error is returned whenever .
     """
 
-    DEFAULT_MESSAGE = 'No Access!'
+    DEFAULT_MESSAGE = "No Access!"
 
-    def __init__(self, offending_oid, message=''):
+    def __init__(self, offending_oid, message=""):
         # type: (Optional[ObjectIdentifier], str) -> None
         super(NoAccess, self).__init__(6, offending_oid, message)
 
@@ -183,15 +145,9 @@
 
     DEFAULT_MESSAGE = "General Error (genErr)"
 
-<<<<<<< HEAD
     def __init__(self, offending_oid, message=""):
-        # type: (ObjectIdentifier, str) -> None
+        # type: (Optional[ObjectIdentifier], str) -> None
         super().__init__(5, offending_oid, message)
-=======
-    def __init__(self, offending_oid, message=''):
-        # type: (Optional[ObjectIdentifier], str) -> None
-        super(GenErr, self).__init__(5, offending_oid, message)
->>>>>>> bde1154d
 
 
 class EmptyMessage(SnmpError):
