--- conflicted
+++ resolved
@@ -278,312 +278,7 @@
         OIDs to values.
         """
         output = {}
-<<<<<<< HEAD
-        for oid_raw, value_raw in self.raw_trap.varbinds[2:]:
-            oid = oid_raw.pythonize()  # type: ignore
-            value = value_raw.pythonize()  # type: ignore
-            output[oid] = value
-        return output
-
-
-def get(ip, community, oid, port=161, timeout=2, version=Version.V2C):
-    # type: (str, str, str, int, int, int) -> PyType
-    """
-    Delegates to :py:func:`~puresnmp.api.raw.get` but returns simple Python
-    types.
-
-    See the "raw" equivalent for detailed documentation & examples.
-    """
-    raw_value = raw.get(
-        ip, community, oid, port, timeout=timeout, version=version
-    )
-    return raw_value.pythonize()  # type: ignore
-
-
-def multiget(
-    ip, community, oids, port=161, timeout=DEFAULT_TIMEOUT, version=Version.V2C
-):
-    # type: (str, str, List[str], int, int, int) -> List[PyType]
-    """
-    Delegates to :py:func:`~puresnmp.api.raw.multiget` but returns simple
-    Python types.
-
-    See the "raw" equivalent for detailed documentation & examples.
-    """
-    raw_output = raw.multiget(
-        ip, community, oids, port, timeout, version=version
-    )
-    pythonized = [value.pythonize() for value in raw_output]
-    return pythonized
-
-
-def getnext(
-    ip, community, oid, port=161, timeout=DEFAULT_TIMEOUT, version=Version.V2C
-):
-    # type: (str, str, str, int, int, int) -> VarBind
-    """
-    Delegates to :py:func:`~puresnmp.api.raw.getnext` but returns simple
-    Python types.
-
-    See the "raw" equivalent for detailed documentation & examples.
-    """
-    result = multigetnext(
-        ip, community, [oid], port, timeout=timeout, version=version
-    )
-    return result[0]
-
-
-def multigetnext(
-    ip, community, oids, port=161, timeout=DEFAULT_TIMEOUT, version=Version.V2C
-):
-    # type: (str, str, List[str], int, int, int) -> List[VarBind]
-    """
-    Delegates to :py:func:`~puresnmp.api.raw.multigetnext` but returns simple
-    Python types.
-
-    See the "raw" equivalent for detailed documentation & examples.
-    """
-    raw_output = raw.multigetnext(
-        ip, community, oids, port, timeout, version=version
-    )
-    pythonized = [
-        VarBind(oid, value.pythonize()) for oid, value in raw_output  # type: ignore
-    ]
-    return pythonized
-
-
-def walk(
-    ip, community, oid, port=161, timeout=DEFAULT_TIMEOUT, version=Version.V2C
-):
-    # type: (str, str, str, int, int, int) -> TWalkResponse
-    """
-    Delegates to :py:func:`~puresnmp.api.raw.walk` but returns simple Python
-    types.
-
-    See the "raw" equivalent for detailed documentation & examples.
-    """
-
-    raw_result = raw.walk(ip, community, oid, port, timeout, version=version)
-    for raw_oid, raw_value in raw_result:
-        yield VarBind(raw_oid, raw_value.pythonize())  # type: ignore
-
-
-def multiwalk(
-    ip: str,
-    community: str,
-    oids: List[str],
-    port: int = 161,
-    timeout: int = DEFAULT_TIMEOUT,
-    fetcher: raw.TFetcher = multigetnext,
-    version: int = Version.V2C,
-) -> TWalkResponse:
-    """
-    Delegates to :py:func:`~puresnmp.api.raw.multiwalk` but returns simple
-    Python types.
-
-    See the "raw" equivalent for detailed documentation & examples.
-    """
-    raw_output = raw.multiwalk(
-        ip, community, oids, port, timeout, fetcher, version=version
-    )
-    for oid, value in raw_output:
-        if isinstance(value, Type):
-            value = value.pythonize()
-        yield VarBind(oid, value)
-
-
-def set(
-    ip,
-    community,
-    oid,
-    value,
-    port=161,
-    timeout=DEFAULT_TIMEOUT,
-    version=Version.V2C,
-):  # pylint: disable=redefined-builtin
-    # type: (str, str, str, Type[T], int, int, int) -> T
-    """
-    Delegates to :py:func:`~puresnmp.api.raw.set` but returns simple Python
-    types.
-
-    See the "raw" equivalent for detailed documentation & examples.
-    """
-
-    result = multiset(
-        ip, community, [(oid, value)], port, timeout=timeout, version=version
-    )
-    return result[oid.lstrip(".")]  # type: ignore
-
-
-def multiset(
-    ip,
-    community,
-    mappings,
-    port=161,
-    timeout=DEFAULT_TIMEOUT,
-    version=Version.V2C,
-):
-    # type: (str, str, List[Tuple[str, raw.T]], int, int, int) -> Dict[str, PyType]
-    """
-    Delegates to :py:func:`~puresnmp.api.raw.multiset` but returns simple
-    Python types.
-
-    See the "raw" equivalent for detailed documentation & examples.
-    """
-
-    raw_output = raw.multiset(
-        ip, community, mappings, port, timeout, version=version
-    )
-    pythonized = {
-        str(oid): value.pythonize() for oid, value in raw_output.items()
-    }
-    return pythonized
-
-
-def bulkget(
-    ip,
-    community,
-    scalar_oids,
-    repeating_oids,
-    max_list_size=1,
-    port=161,
-    timeout=DEFAULT_TIMEOUT,
-    version=Version.V2C,
-):
-    # type: (str, str, List[str], List[str], int, int, int, int) -> BulkResult
-    # pylint: disable=unused-argument
-    """
-    Delegates to :py:func:`~puresnmp.api.raw.mulkget` but returns simple
-    Python types.
-
-    See the "raw" equivalent for detailed documentation & examples.
-    """
-
-    raw_output = raw.bulkget(
-        ip,
-        community,
-        scalar_oids,
-        repeating_oids,
-        max_list_size=max_list_size,
-        port=port,
-        timeout=timeout,
-        version=version,
-    )
-    pythonized_scalars = {
-        oid: value.pythonize() for oid, value in raw_output.scalars.items()
-    }
-    pythonized_list = OrderedDict(
-        [(oid, value.pythonize()) for oid, value in raw_output.listing.items()]
-    )
-    return BulkResult(pythonized_scalars, pythonized_list)
-
-
-def bulkwalk(
-    ip,
-    community,
-    oids,
-    bulk_size=10,
-    port=161,
-    timeout=DEFAULT_TIMEOUT,
-    version=Version.V2C,
-):
-    # type: (str, str, List[str], int, int, int, int) -> TWalkResponse
-    """
-    Delegates to :py:func:`~puresnmp.api.raw.bulkwalk` but returns simple
-    Python types.
-
-    See the "raw" equivalent for detailed documentation & examples.
-    """
-
-    result = multiwalk(
-        ip,
-        community,
-        oids,
-        port=port,
-        fetcher=raw._bulkwalk_fetcher(  # pylint: disable=protected-access
-            bulk_size
-        ),
-        timeout=timeout,
-        version=version,
-    )
-    for oid, value in result:
-        yield VarBind(oid, value)
-
-
-def table(ip, community, oid, port=161, num_base_nodes=0, version=Version.V2C):
-    # type: (str, str, str, int, int) -> List[Dict[str, Any]]
-    """
-    Fetches a table from the SNMP agent. Each value will be converted to a
-    pure-python type.
-
-    See :py:func:`puresnmp.api.raw.table` for more information of the returned
-    structure.
-    """
-    if num_base_nodes:
-        warn(
-            'Usage of "num_base_nodes" in table operations is no longer '
-            "required",
-            DeprecationWarning,
-            stacklevel=2,
-        )
-    else:
-        parsed_oid = OID(oid)
-        num_base_nodes = len(parsed_oid) + 1  # type: ignore
-    tmp = raw.table(
-        ip,
-        community,
-        oid,
-        port=port,
-        num_base_nodes=num_base_nodes,
-        version=version,
-    )
-    output = []
-    for row in tmp:
-        index = row.pop("0")
-        pythonized = {key: value.pythonize() for key, value in row.items()}
-        pythonized["0"] = index
-        output.append(pythonized)
-    return output
-
-
-def bulktable(ip, community, oid, port=161, num_base_nodes=0, bulk_size=10):
-    # type: (str, str, str, int, int, int) -> List[Dict[str, Any]]
-    """
-    Fetch an SNMP table using "bulk" requests converting the values into pure
-    Python types.
-
-    See :py:func:`puresnmp.api.raw.table` for more information of the returned
-    structure.
-
-    .. versionadded: 1.7.0
-    """
-    if num_base_nodes:
-        warn(
-            'Usage of "num_base_nodes" in table operations is no longer '
-            "required",
-            DeprecationWarning,
-            stacklevel=2,
-        )
-    tmp = raw.bulktable(ip, community, oid, port=port, bulk_size=bulk_size)
-    output = []
-    for row in tmp:
-        index = row.pop("0")
-        pythonized = {key: value.pythonize() for key, value in row.items()}
-        pythonized["0"] = index
-        output.append(pythonized)
-    return output
-
-
-def traps(listen_address="0.0.0.0", port=162, buffer_size=1024):
-    # type: (str, int, int) -> Generator[TrapInfo, None, None]
-    """
-    A "pythonic" wrapper around :py:func:`puresnmp.api.raw.traps` output.
-    """
-    for raw_trap in raw.traps(listen_address, port, buffer_size):
-        yield TrapInfo(raw_trap)
-=======
         for varbind in self.raw_trap.value.varbinds[2:]:
             pyvarbind = PyVarBind.from_raw(varbind)
             output[pyvarbind.oid] = pyvarbind.value
-        return output
->>>>>>> 97aaf5f3
+        return output