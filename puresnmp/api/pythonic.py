--- conflicted
+++ resolved
@@ -354,14 +354,17 @@
             DeprecationWarning,
             stacklevel=2,
         )
-<<<<<<< HEAD
-    tmp = raw.table(ip, community, oid, port=port, version=version)
-=======
     else:
         parsed_oid = OID(oid)
         num_base_nodes = len(parsed_oid) + 1  # type: ignore
-    tmp = raw.table(ip, community, oid, port=port, num_base_nodes=num_base_nodes, version=version)
->>>>>>> 983c897d
+    tmp = raw.table(
+        ip,
+        community,
+        oid,
+        port=port,
+        num_base_nodes=num_base_nodes,
+        version=version,
+    )
     output = []
     for row in tmp:
         index = row.pop("0")
