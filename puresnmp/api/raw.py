"""
This module contains a high-level API to SNMP functions.

The arguments and return values of these functions have types which are
internal to ``puresnmp`` (subclasses of :py:class:`x690.Type`).

Alternatively, there is :py:mod:`puresnmp.api.pythonic` which converts
these values into pure Python types. This makes day-to-day programming a bit
easier but loses type information which may be useful in some edge-cases. In
such a case it's recommended to use :py:mod:`puresnmp.api.raw`.
"""

import logging
from collections import OrderedDict
from typing import TYPE_CHECKING, Any, Callable, List, Tuple
from typing import Type as TType
from typing import TypeVar, cast
from warnings import warn

from x690.types import (  # type: ignore
    Integer,
    ObjectIdentifier,
    OctetString,
    Sequence,
    Type,
)
from x690.util import to_bytes  # type: ignore

from ..const import DEFAULT_TIMEOUT, ERRORS_STRICT, ERRORS_WARN, Version
from ..exc import FaultySNMPImplementation, NoSuchOID, SnmpError
from ..pdu import (
    END_OF_MIB_VIEW,
    BulkGetRequest,
    GetNextRequest,
    GetRequest,
    GetResponse,
    SetRequest,
    Trap,
)
from ..snmp import VarBind
from ..transport import Transport
from ..util import BulkResult  # NOQA (must be here for type detection)
from ..util import get_unfinished_walk_oids, group_varbinds, tablify

if TYPE_CHECKING:  # pragma: no cover
    # pylint: disable=unused-import, invalid-name, ungrouped-imports
    from typing import Dict, Generator, Set, Union

    from puresnmp.typevars import PyType

    TWalkResponse = Generator[VarBind, None, None]
    T = TypeVar("T", bound=TType[PyType])  # pylint: disable=invalid-name

_set = set

LOG = logging.getLogger(__name__)
OID = ObjectIdentifier.from_string
TFetcher = Callable[[str, str, List[str], int, int, int], List[VarBind]]


def get(ip, community, oid, port=161, timeout=DEFAULT_TIMEOUT, version=Version.V2C):
    # type: ( str, str, str, int, int ) -> Type[PyType]
    """
    Executes a simple SNMP GET request and returns a pure Python data
    structure.

    Example::

        >>> get('192.168.1.1', 'private', '1.2.3.4')
        'non-functional example'
    """
<<<<<<< HEAD
    result = multiget(ip, community, [oid], port, timeout=timeout)
=======
    result = multiget(
        ip, community, [oid], port, timeout=timeout, version=version)
>>>>>>> a985d06c
    return result[0]


def multiget(
    ip, community, oids, port=161, timeout=DEFAULT_TIMEOUT, version=Version.V2C
):
    # type: ( str, str, List[str], int, int, int) -> List[Type[PyType]]
    """
    Executes an SNMP GET request with multiple OIDs and returns a list of pure
    Python objects. The order of the output items is the same order as the OIDs
    given as arguments.

    Example::

        >>> multiget('192.168.1.1', 'private', ['1.2.3.4', '1.2.3.5'])
        ['non-functional example', 'second value']
    """
    transport = Transport(timeout=timeout)

    parsed_oids = [OID(oid) for oid in oids]

    packet = Sequence(
        Integer(version),
        OctetString(community),
        GetRequest(transport.get_request_id(), *parsed_oids),
    )

    response = transport.send(ip, port, to_bytes(packet))
    raw_response = cast(
        Tuple[Any, Any, GetResponse], Sequence.from_bytes(response)
    )

    output = [value for _, value in raw_response[2].varbinds]
    if len(output) != len(oids):
        raise SnmpError(
            "Unexpected response. Expected %d varbind, "
            "but got %d!" % (len(oids), len(output))
        )
    return output


def getnext(ip, community, oid, port=161, timeout=DEFAULT_TIMEOUT, version=Version.V2C):
    # type: (str, str, str, int, int) -> VarBind
    """
    Executes a single SNMP GETNEXT request (used inside *walk*).

    Example::

        >>> getnext('192.168.1.1', 'private', '1.2.3')
        VarBind(ObjectIdentifier(1, 2, 3, 0), 'non-functional example')
    """
<<<<<<< HEAD
    result = multigetnext(ip, community, [oid], port, timeout=timeout)
=======
    result = multigetnext(
        ip, community, [oid], port, timeout=timeout, version=version)
>>>>>>> a985d06c
    return result[0]


def multigetnext(
    ip, community, oids, port=161, timeout=DEFAULT_TIMEOUT, version=Version.V2C
):
    # type: (str, str, List[str], int, int, int) -> List[VarBind]
    """
    Executes a single multi-oid GETNEXT request.

    The request sends one packet to the remote host requesting the value of the
    OIDs following one or more given OIDs.

    Example::

        >>> multigetnext('192.168.1.1', 'private', ['1.2.3', '1.2.4'])
        [
            VarBind(ObjectIdentifier(1, 2, 3, 0), 'non-functional example'),
            VarBind(ObjectIdentifier(1, 2, 4, 0), 'second value')
        ]
    """
    transport = Transport(timeout=timeout)
    request = GetNextRequest(transport.get_request_id(), *oids)
    packet = Sequence(Integer(version), OctetString(community), request)
    response = transport.send(ip, port, to_bytes(packet))
    raw_response = cast(
        Tuple[Any, Any, GetResponse], Sequence.from_bytes(response)
    )
    response_object = raw_response[2]
    if len(response_object.varbinds) != len(oids):
        raise SnmpError(
            "Invalid response! Expected exactly %d varbind, "
            "but got %d" % (len(oids), len(response_object.varbinds))
        )

    output = []
    for oid, value in response_object.varbinds:
        if value is END_OF_MIB_VIEW:
            break
        output.append(VarBind(oid, value))

    # Verify that the OIDs we retrieved are successors of the requested OIDs.
    for requested, retrieved in zip(oids, output):
        if not OID(requested) < retrieved.oid:
            # TODO remove when Py2 is dropped
            stringified = str(retrieved.oid)
            raise FaultySNMPImplementation(
                "The OID %s is not a successor of %s!"
                % (stringified, requested)
            )
    return output


<<<<<<< HEAD
def walk(
    ip, community, oid, port=161, timeout=DEFAULT_TIMEOUT, errors=ERRORS_STRICT
):
=======
def walk(ip, community, oid, port=161,
         timeout=DEFAULT_TIMEOUT, errors=ERRORS_STRICT, version=Version.V2C):
>>>>>>> a985d06c
    # type: (str, str, str, int, int, str) -> TWalkResponse
    """
    Executes a sequence of SNMP GETNEXT requests and returns a generator over
    :py:class:`~puresnmp.pdu.VarBind` instances.

    The generator stops when hitting an OID which is *not* a sub-node of the
    given start OID or at the end of the tree (whichever comes first).

    Example::

        >>> walk('127.0.0.1', 'private', '1.3.6.1.2.1.1')
        <generator object multiwalk at 0x7fa2f775cf68>

        >>> from pprint import pprint
        >>> result = walk('127.0.0.1', 'private', '1.3.6.1.2.1.3')
        >>> res = []
        >>> for x in gen:
        ...     res.append(x)
        ...
        >>> pprint(res)
        [VarBind(oid=ObjectIdentifier((1, 3, 6, 1, 2, 1, 3, 1, 1, 1, 24, 1, 172, 17, 0, 1)), value=24),
         VarBind(oid=ObjectIdentifier((1, 3, 6, 1, 2, 1, 3, 1, 1, 2, 24, 1, 172, 17, 0, 1)), value=b'\\x02B\\xef\\x14@\\xf5'),
         VarBind(oid=ObjectIdentifier((1, 3, 6, 1, 2, 1, 3, 1, 1, 3, 24, 1, 172, 17, 0, 1)), value=64, b'\\xac\\x11\\x00\\x01')]
    """

    gen = multiwalk(ip, community, [oid], port, timeout=timeout, errors=errors,
                    version=version)
    return gen


def multiwalk(
    ip,
    community,
    oids,
    port=161,
    timeout=DEFAULT_TIMEOUT,
    fetcher=multigetnext,
    errors=ERRORS_STRICT,
    version=Version.V2C,
):
    # type: (str, str, List[str], int, int, TFetcher, str, int) -> TWalkResponse
    """
    Executes a sequence of SNMP GETNEXT requests and returns a generator over
    :py:class:`~puresnmp.pdu.VarBind` instances.

    This is the same as :py:func:`~.walk` except that it is capable of
    iterating over multiple OIDs at the same time.

    Example::

        >>> multiwalk('127.0.0.1', 'private', [
        ...     '1.3.6.1.2.1.1', '1.3.6.1.4.1.1'])
        <generator object multiwalk at 0x7fa2f775cf68>
    """
    LOG.debug("Walking on %d OIDs using %s", len(oids), fetcher.__name__)

    varbinds = fetcher(ip, community, oids, port, timeout, version)
    requested_oids = [OID(oid) for oid in oids]
    grouped_oids = group_varbinds(varbinds, requested_oids)
    unfinished_oids = get_unfinished_walk_oids(grouped_oids)

    if LOG.isEnabledFor(logging.DEBUG) and len(oids) > 1:
        LOG.debug(
            "%d of %d OIDs need to be continued",
            len(unfinished_oids),
            len(oids),
        )
    yielded = _set([])
    for var in sorted(grouped_oids.values()):
        for varbind in var:
            containment = [varbind.oid in _ for _ in requested_oids]
            if not any(containment) or varbind.oid in yielded:
                LOG.debug(
                    "Unexpected device response: Returned VarBind %s "
                    "was either not contained in the requested tree or "
                    "appeared more than once. Skipping!",
                    varbind,
                )
                continue
            yielded.add(varbind.oid)
            yield varbind

    # As long as we have unfinished OIDs, we need to continue the walk for
    # those.
    while unfinished_oids:
        next_fetches = [_[1].value.oid for _ in unfinished_oids]
        next_fetches_str = [str(_) for _ in next_fetches]
        try:
            varbinds = fetcher(
                ip, community, next_fetches_str, port, timeout, version
            )
        except NoSuchOID:
            # Reached end of OID tree, finish iteration
            break
        except FaultySNMPImplementation as exc:
            if errors == ERRORS_WARN:
                LOG.warning(
                    "SNMP walk aborted prematurely due to faulty SNMP "
                    "implementation on device %r! Upon running a "
                    "GetNext on OIDs %r it returned the following "
                    "error: %s",
                    ip,
                    next_fetches_str,
                    exc,
                )
                break
            raise
        grouped_oids = group_varbinds(
            varbinds, next_fetches, user_roots=requested_oids
        )
        unfinished_oids = get_unfinished_walk_oids(grouped_oids)
        if LOG.isEnabledFor(logging.DEBUG) and len(oids) > 1:
            LOG.debug(
                "%d of %d OIDs need to be continued",
                len(unfinished_oids),
                len(oids),
            )
        for var in sorted(grouped_oids.values()):
            for varbind in var:
                containment = [varbind.oid in _ for _ in requested_oids]
                if not any(containment) or varbind.oid in yielded:
                    continue
                yielded.add(varbind.oid)
                yield varbind


<<<<<<< HEAD
def set(
    ip, community, oid, value, port=161, timeout=DEFAULT_TIMEOUT
):  # pylint: disable=redefined-builtin
=======
def set(ip, community, oid, value, port=161, timeout=DEFAULT_TIMEOUT,
        version=Version.V2C):  # pylint: disable=redefined-builtin
>>>>>>> a985d06c
    # type: (str, str, str, T, int, int) -> T
    """
    Executes a simple SNMP SET request. The result is returned as pure Python
    data structure. The value must be a subclass of
    :py:class:`~x690.types.Type`.

    Example::

        >>> set('127.0.0.1', 'private', '1.3.6.1.2.1.1.4.0',
        ...     OctetString(b'I am contact'))
        b'I am contact'
    """

<<<<<<< HEAD
    result = multiset(ip, community, [(oid, value)], port, timeout=timeout)
    return result[oid.lstrip(".")]
=======
    result = multiset(
        ip, community, [(oid, value)], port, timeout=timeout, version=version)
    return result[oid.lstrip('.')]
>>>>>>> a985d06c


def multiset(ip, community, mappings, port=161, timeout=DEFAULT_TIMEOUT,
             version=Version.V2C):
    # type: (str, str, List[Tuple[str, T]], int, int) -> Dict[str, T]
    """
    Executes an SNMP SET request on multiple OIDs. The result is returned as
    pure Python data structure.

    Fake Example::

        >>> multiset(
        ...     '127.0.0.1', 'private',
        ...     [('1.2.3', OctetString(b'foo')),
        ...     ('2.3.4', OctetString(b'bar'))])
        {'1.2.3': b'foo', '2.3.4': b'bar'}
    """
    transport = Transport(timeout=timeout)

    if any([not isinstance(v, Type) for k, v in mappings]):
        raise TypeError(
            "SNMP requires typing information. The value for a "
            '"set" request must be an instance of "Type"!'
        )

    binds = [VarBind(OID(k), v) for k, v in mappings]  # type: ignore

    request = SetRequest(transport.get_request_id(), binds)
<<<<<<< HEAD
    packet = Sequence(Integer(Version.V2C), OctetString(community), request)
=======
    packet = Sequence(Integer(version),
                      OctetString(community),
                      request)
>>>>>>> a985d06c
    response = transport.send(ip, port, to_bytes(packet))
    raw_response = cast(
        Tuple[Any, Any, GetResponse], Sequence.from_bytes(response)
    )
    output = {str(oid): value for oid, value in raw_response[2].varbinds}
    if len(output) != len(mappings):
        raise SnmpError(
            "Unexpected response. Expected %d varbinds, "
            "but got %d!" % (len(mappings), len(output))
        )
    return output  # type: ignore


def bulkget(
    ip,
    community,
    scalar_oids,
    repeating_oids,
    max_list_size=1,
    port=161,
    timeout=DEFAULT_TIMEOUT,
    version=Version.V2C,
):
    # type: (str, str, List[str], List[str], int, int, int, int) -> BulkResult
    # pylint: disable=unused-argument, too-many-locals
    """
    Runs a "bulk" get operation and returns a :py:class:`~.BulkResult`
    instance.  This contains both a mapping for the scalar variables (the
    "non-repeaters") and an OrderedDict instance containing the remaining list
    (the "repeaters").

    The OrderedDict is ordered the same way as the SNMP response (whatever the
    remote device returns).

    This operation can retrieve both single/scalar values *and* lists of values
    ("repeating values") in one single request. You can for example retrieve
    the hostname (a scalar value), the list of interfaces (a repeating value)
    and the list of physical entities (another repeating value) in one single
    request.

    Note that this behaves like a **getnext** request for scalar values! So you
    will receive the value of the OID which is *immediately following* the OID
    you specified for both scalar and repeating values!

    :param scalar_oids: contains the OIDs that should be fetched as single
        value.
    :param repeating_oids: contains the OIDs that should be fetched as list.
    :param max_list_size: defines the max length of each list.

    Example::

        >>> ip = '192.168.1.1'
        >>> community = 'private'
        >>> result = bulkget(
        ...     ip,
        ...     community,
        ...     scalar_oids=['1.3.6.1.2.1.1.1',
        ...                  '1.3.6.1.2.1.1.2'],
        ...     repeating_oids=['1.3.6.1.2.1.3.1',
        ...                     '1.3.6.1.2.1.5.1'],
        ...     max_list_size=10)
        BulkResult(
            scalars={'1.3.6.1.2.1.1.2.0': '1.3.6.1.4.1.8072.3.2.10',
                     '1.3.6.1.2.1.1.1.0': b'Linux aafa4dce0ad4 4.4.0-28-'
                                          b'generic #47-Ubuntu SMP Fri Jun 24 '
                                          b'10:09:13 UTC 2016 x86_64'},
            listing=OrderedDict([
                ('1.3.6.1.2.1.3.1.1.1.10.1.172.17.0.1', 10),
                ('1.3.6.1.2.1.5.1.0', b'\x01'),
                ('1.3.6.1.2.1.3.1.1.2.10.1.172.17.0.1', b'\x02B\x8e>\x9ee'),
                ('1.3.6.1.2.1.5.2.0', b'\x00'),
                ('1.3.6.1.2.1.3.1.1.3.10.1.172.17.0.1', b'\xac\x11\x00\x01'),
                ('1.3.6.1.2.1.5.3.0', b'\x00'),
                ('1.3.6.1.2.1.4.1.0', 1),
                ('1.3.6.1.2.1.5.4.0', b'\x01'),
                ('1.3.6.1.2.1.4.3.0', b'\x00\xb1'),
                ('1.3.6.1.2.1.5.5.0', b'\x00'),
                ('1.3.6.1.2.1.4.4.0', b'\x00'),
                ('1.3.6.1.2.1.5.6.0', b'\x00'),
                ('1.3.6.1.2.1.4.5.0', b'\x00'),
                ('1.3.6.1.2.1.5.7.0', b'\x00'),
                ('1.3.6.1.2.1.4.6.0', b'\x00'),
                ('1.3.6.1.2.1.5.8.0', b'\x00'),
                ('1.3.6.1.2.1.4.7.0', b'\x00'),
                ('1.3.6.1.2.1.5.9.0', b'\x00'),
                ('1.3.6.1.2.1.4.8.0', b'\x00'),
                ('1.3.6.1.2.1.5.10.0', b'\x00')]))
    """
    transport = Transport(timeout=timeout)

    scalar_oids = scalar_oids or []  # protect against empty values
    repeating_oids = repeating_oids or []  # protect against empty values

    oids = [OID(oid) for oid in scalar_oids] + [
        OID(oid) for oid in repeating_oids
    ]

    non_repeaters = len(scalar_oids)

    packet = Sequence(
        Integer(version),
        OctetString(community),
        BulkGetRequest(
            transport.get_request_id(), non_repeaters, max_list_size, *oids
        ),
    )

    response = transport.send(ip, port, to_bytes(packet))
    raw_response = cast(
        Tuple[Any, Any, GetResponse], Sequence.from_bytes(response)
    )

    # See RFC=3416 for details of the following calculation
    n = min(non_repeaters, len(oids))
    m = max_list_size
    r = max(len(oids) - n, 0)  # pylint: disable=invalid-name
    expected_max_varbinds = n + (m * r)

    _, _, get_response = raw_response
    n_retrieved_varbinds = len(get_response.varbinds)
    if n_retrieved_varbinds > expected_max_varbinds:
        raise SnmpError(
            "Unexpected response. Expected no more than %d "
            "varbinds, but got %d!"
            % (expected_max_varbinds, n_retrieved_varbinds)
        )

    # cut off the scalar OIDs from the listing(s)
    scalar_tmp = get_response.varbinds[0 : len(scalar_oids)]
    repeating_tmp = get_response.varbinds[len(scalar_oids) :]

    # prepare output for scalar OIDs
    scalar_out = {str(oid): value for oid, value in scalar_tmp}

    # prepare output for listing
    repeating_out = OrderedDict()  # type: Dict[str, Type[PyType]]
    for oid, value in repeating_tmp:
        if value is END_OF_MIB_VIEW:
            break
        repeating_out[str(oid)] = value

    return BulkResult(scalar_out, repeating_out)


def _bulkwalk_fetcher(bulk_size: int = 10) -> TFetcher:
    """
    Create a bulk fetcher with a fixed limit on "repeatable" OIDs.
    """

<<<<<<< HEAD
    def fetcher(
        ip,
        community,
        oids,
        port=161,
        timeout=DEFAULT_TIMEOUT,
        version=Version.V2C,
    ):
=======
    def fetcher(ip, community, oids, port=161, timeout=DEFAULT_TIMEOUT,
                version=Version.V2C):
>>>>>>> a985d06c
        # type: (str, str, List[str], int, int, int) -> List[VarBind]
        """
        Executes a SNMP BulkGet request.
        """
        result = bulkget(
            ip,
            community,
            [],
            oids,
            max_list_size=bulk_size,
            port=port,
            timeout=timeout,
            version=version,
        )
        return [VarBind(OID(k), v) for k, v in result.listing.items()]

    fetcher.__name__ = "_bulkwalk_fetcher(%d)" % bulk_size
    return fetcher


<<<<<<< HEAD
def bulkwalk(
    ip, community, oids, bulk_size=10, port=161, timeout=DEFAULT_TIMEOUT
):
=======
def bulkwalk(ip, community, oids, bulk_size=10, port=161,
             timeout=DEFAULT_TIMEOUT, version=Version.V2C):
>>>>>>> a985d06c
    # type: (str, str, List[str], int, int, int) -> TWalkResponse
    """
    More efficient implementation of :py:func:`~.walk`. It uses
    :py:func:`~.bulkget` under the hood instead of :py:func:`~.getnext`.

    Just like :py:func:`~.multiwalk`, it returns a generator over
    :py:class:`~puresnmp.pdu.VarBind` instances.

    :param ip: The IP address of the target host.
    :param community: The community string for the SNMP connection.
    :param oids: A list of base OIDs to use in the walk operation.
    :param bulk_size: How many varbinds to request from the remote host with
        one request.
    :param port: The TCP port of the remote host.
    :param timeout: The TCP timeout for network calls

    Example::

        >>> from puresnmp import bulkwalk
        >>> ip = '127.0.0.1'
        >>> community = 'private'
        >>> oids = [
        ...     '1.3.6.1.2.1.2.2.1.2',   # name
        ...     '1.3.6.1.2.1.2.2.1.6',   # MAC
        ...     '1.3.6.1.2.1.2.2.1.22',  # ?
        ... ]
        >>> result = bulkwalk(ip, community, oids)
        >>> for row in result:
        ...     print(row)
        VarBind(oid=ObjectIdentifier((1, 3, 6, 1, 2, 1, 2, 2, 1, 2, 1)), value=b'lo')
        VarBind(oid=ObjectIdentifier((1, 3, 6, 1, 2, 1, 2, 2, 1, 6, 1)), value=b'')
        VarBind(oid=ObjectIdentifier((1, 3, 6, 1, 2, 1, 2, 2, 1, 22, 1)), value='0.0')
        VarBind(oid=ObjectIdentifier((1, 3, 6, 1, 2, 1, 2, 2, 1, 2, 38)), value=b'eth0')
        VarBind(oid=ObjectIdentifier((1, 3, 6, 1, 2, 1, 2, 2, 1, 6, 38)), value=b'\x02B\xac\x11\x00\x02')
        VarBind(oid=ObjectIdentifier((1, 3, 6, 1, 2, 1, 2, 2, 1, 22, 38)), value='0.0')
    """

    if not isinstance(oids, list):
<<<<<<< HEAD
        raise TypeError("OIDS need to be passed as list!")

    result = multiwalk(
        ip,
        community,
        oids,
        port=port,
        fetcher=_bulkwalk_fetcher(bulk_size),
        timeout=timeout,
    )
=======
        raise TypeError('OIDS need to be passed as list!')

    result = multiwalk(ip, community, oids, port=port,
                       fetcher=_bulkwalk_fetcher(bulk_size),
                       timeout=timeout, version=version)
>>>>>>> a985d06c
    for oid, value in result:
        yield VarBind(oid, value)


def table(ip, community, oid, port=161, num_base_nodes=0):
    # type: (str, str, str, int, int) -> List[Dict[str, Any]]
    """
    Fetch an SNMP table

    The resulting output will be a list of dictionaries where each dictionary
    corresponds to a row of the table.

    The index of the row will be contained in key ``'0'`` as a string
    representing an OID. This key ``'0'`` is automatically injected by
    ``puresnmp``. Table rows may or may not contain the row-index in other
    columns. This depends on the requested table.

    Each column ID is available as *string*.

    Example output (using fake data):

    >>> table('192.0.2.1', 'private', '1.3.6.1.2.1.2.2')
    [{'0': '1', '1': Integer(1), '2': Counter(30)},
     {'0': '2', '1': Integer(2), '2': Counter(123)}]
    """
    tmp = []
    if num_base_nodes:
        warn(
            'Usage of "num_base_nodes" in table operations is no longer '
            "required",
            DeprecationWarning,
            stacklevel=2,
        )
    else:
        parsed_oid = OID(oid)
        num_base_nodes = len(parsed_oid) + 1
    varbinds = walk(ip, community, oid, port=port)
    for varbind in varbinds:
        tmp.append(varbind)
    as_table = tablify(tmp, num_base_nodes=num_base_nodes)  # type: ignore
    return as_table


def bulktable(ip, community, oid, port=161, num_base_nodes=0, bulk_size=10):
    # type: (str, str, str, int, int, int) -> List[Dict[str, Any]]
    """
    Fetch an SNMP table using "bulk" requests.

    See :py:func:`.table` for more information of the returned structure.

    .. versionadded: 1.7.0
    """
    tmp = []
    if num_base_nodes:
        warn(
            'Usage of "num_base_nodes" in table operations is no longer '
            "required",
            DeprecationWarning,
            stacklevel=2,
        )
    else:
        parsed_oid = OID(oid)
        num_base_nodes = len(parsed_oid) + 1
    varbinds = bulkwalk(ip, community, [oid], port=port, bulk_size=bulk_size)
    for varbind in varbinds:
        tmp.append(varbind)
    as_table = tablify(tmp, num_base_nodes=num_base_nodes)  # type: ignore
    return as_table


def traps(listen_address="0.0.0.0", port=162, buffer_size=1024):
    # type: (str, int, int) -> Generator[Trap, None, None]
    """
    Creates a generator for SNMPv2 traps.

    Each item in the generator will be a simpla puresnmp "PDU" type object
    representing the trap. As per :rfc:`3416#section-4.2.6`, the first two
    varbinds are the system uptime and the trap OID. The following varbinds are
    the body of the trap
    """
    transport = Transport(buffer_size=buffer_size)
    for sockinfo in transport.listen(listen_address, port):
        obj = cast(Tuple[Any, Any, Trap], Sequence.from_bytes(sockinfo.data))
        obj[2].source = sockinfo.info
        yield obj[2]<|MERGE_RESOLUTION|>--- conflicted
+++ resolved
@@ -58,8 +58,10 @@
 TFetcher = Callable[[str, str, List[str], int, int, int], List[VarBind]]
 
 
-def get(ip, community, oid, port=161, timeout=DEFAULT_TIMEOUT, version=Version.V2C):
-    # type: ( str, str, str, int, int ) -> Type[PyType]
+def get(
+    ip, community, oid, port=161, timeout=DEFAULT_TIMEOUT, version=Version.V2C
+):
+    # type: ( str, str, str, int, int, int ) -> Type[PyType]
     """
     Executes a simple SNMP GET request and returns a pure Python data
     structure.
@@ -69,12 +71,9 @@
         >>> get('192.168.1.1', 'private', '1.2.3.4')
         'non-functional example'
     """
-<<<<<<< HEAD
-    result = multiget(ip, community, [oid], port, timeout=timeout)
-=======
     result = multiget(
-        ip, community, [oid], port, timeout=timeout, version=version)
->>>>>>> a985d06c
+        ip, community, [oid], port, timeout=timeout, version=version
+    )
     return result[0]
 
 
@@ -116,8 +115,10 @@
     return output
 
 
-def getnext(ip, community, oid, port=161, timeout=DEFAULT_TIMEOUT, version=Version.V2C):
-    # type: (str, str, str, int, int) -> VarBind
+def getnext(
+    ip, community, oid, port=161, timeout=DEFAULT_TIMEOUT, version=Version.V2C
+):
+    # type: (str, str, str, int, int, int) -> VarBind
     """
     Executes a single SNMP GETNEXT request (used inside *walk*).
 
@@ -126,12 +127,9 @@
         >>> getnext('192.168.1.1', 'private', '1.2.3')
         VarBind(ObjectIdentifier(1, 2, 3, 0), 'non-functional example')
     """
-<<<<<<< HEAD
-    result = multigetnext(ip, community, [oid], port, timeout=timeout)
-=======
     result = multigetnext(
-        ip, community, [oid], port, timeout=timeout, version=version)
->>>>>>> a985d06c
+        ip, community, [oid], port, timeout=timeout, version=version
+    )
     return result[0]
 
 
@@ -185,15 +183,16 @@
     return output
 
 
-<<<<<<< HEAD
 def walk(
-    ip, community, oid, port=161, timeout=DEFAULT_TIMEOUT, errors=ERRORS_STRICT
-):
-=======
-def walk(ip, community, oid, port=161,
-         timeout=DEFAULT_TIMEOUT, errors=ERRORS_STRICT, version=Version.V2C):
->>>>>>> a985d06c
-    # type: (str, str, str, int, int, str) -> TWalkResponse
+    ip,
+    community,
+    oid,
+    port=161,
+    timeout=DEFAULT_TIMEOUT,
+    errors=ERRORS_STRICT,
+    version=Version.V2C,
+):
+    # type: (str, str, str, int, int, str, int) -> TWalkResponse
     """
     Executes a sequence of SNMP GETNEXT requests and returns a generator over
     :py:class:`~puresnmp.pdu.VarBind` instances.
@@ -218,8 +217,15 @@
          VarBind(oid=ObjectIdentifier((1, 3, 6, 1, 2, 1, 3, 1, 1, 3, 24, 1, 172, 17, 0, 1)), value=64, b'\\xac\\x11\\x00\\x01')]
     """
 
-    gen = multiwalk(ip, community, [oid], port, timeout=timeout, errors=errors,
-                    version=version)
+    gen = multiwalk(
+        ip,
+        community,
+        [oid],
+        port,
+        timeout=timeout,
+        errors=errors,
+        version=version,
+    )
     return gen
 
 
@@ -319,15 +325,16 @@
                 yield varbind
 
 
-<<<<<<< HEAD
 def set(
-    ip, community, oid, value, port=161, timeout=DEFAULT_TIMEOUT
+    ip,
+    community,
+    oid,
+    value,
+    port=161,
+    timeout=DEFAULT_TIMEOUT,
+    version=Version.V2C,
 ):  # pylint: disable=redefined-builtin
-=======
-def set(ip, community, oid, value, port=161, timeout=DEFAULT_TIMEOUT,
-        version=Version.V2C):  # pylint: disable=redefined-builtin
->>>>>>> a985d06c
-    # type: (str, str, str, T, int, int) -> T
+    # type: (str, str, str, T, int, int, int) -> T
     """
     Executes a simple SNMP SET request. The result is returned as pure Python
     data structure. The value must be a subclass of
@@ -340,19 +347,21 @@
         b'I am contact'
     """
 
-<<<<<<< HEAD
-    result = multiset(ip, community, [(oid, value)], port, timeout=timeout)
+    result = multiset(
+        ip, community, [(oid, value)], port, timeout=timeout, version=version
+    )
     return result[oid.lstrip(".")]
-=======
-    result = multiset(
-        ip, community, [(oid, value)], port, timeout=timeout, version=version)
-    return result[oid.lstrip('.')]
->>>>>>> a985d06c
-
-
-def multiset(ip, community, mappings, port=161, timeout=DEFAULT_TIMEOUT,
-             version=Version.V2C):
-    # type: (str, str, List[Tuple[str, T]], int, int) -> Dict[str, T]
+
+
+def multiset(
+    ip,
+    community,
+    mappings,
+    port=161,
+    timeout=DEFAULT_TIMEOUT,
+    version=Version.V2C,
+):
+    # type: (str, str, List[Tuple[str, T]], int, int, int) -> Dict[str, T]
     """
     Executes an SNMP SET request on multiple OIDs. The result is returned as
     pure Python data structure.
@@ -376,13 +385,7 @@
     binds = [VarBind(OID(k), v) for k, v in mappings]  # type: ignore
 
     request = SetRequest(transport.get_request_id(), binds)
-<<<<<<< HEAD
-    packet = Sequence(Integer(Version.V2C), OctetString(community), request)
-=======
-    packet = Sequence(Integer(version),
-                      OctetString(community),
-                      request)
->>>>>>> a985d06c
+    packet = Sequence(Integer(version), OctetString(community), request)
     response = transport.send(ip, port, to_bytes(packet))
     raw_response = cast(
         Tuple[Any, Any, GetResponse], Sequence.from_bytes(response)
@@ -532,7 +535,6 @@
     Create a bulk fetcher with a fixed limit on "repeatable" OIDs.
     """
 
-<<<<<<< HEAD
     def fetcher(
         ip,
         community,
@@ -541,10 +543,6 @@
         timeout=DEFAULT_TIMEOUT,
         version=Version.V2C,
     ):
-=======
-    def fetcher(ip, community, oids, port=161, timeout=DEFAULT_TIMEOUT,
-                version=Version.V2C):
->>>>>>> a985d06c
         # type: (str, str, List[str], int, int, int) -> List[VarBind]
         """
         Executes a SNMP BulkGet request.
@@ -565,15 +563,16 @@
     return fetcher
 
 
-<<<<<<< HEAD
 def bulkwalk(
-    ip, community, oids, bulk_size=10, port=161, timeout=DEFAULT_TIMEOUT
-):
-=======
-def bulkwalk(ip, community, oids, bulk_size=10, port=161,
-             timeout=DEFAULT_TIMEOUT, version=Version.V2C):
->>>>>>> a985d06c
-    # type: (str, str, List[str], int, int, int) -> TWalkResponse
+    ip,
+    community,
+    oids,
+    bulk_size=10,
+    port=161,
+    timeout=DEFAULT_TIMEOUT,
+    version=Version.V2C,
+):
+    # type: (str, str, List[str], int, int, int, int) -> TWalkResponse
     """
     More efficient implementation of :py:func:`~.walk`. It uses
     :py:func:`~.bulkget` under the hood instead of :py:func:`~.getnext`.
@@ -611,7 +610,6 @@
     """
 
     if not isinstance(oids, list):
-<<<<<<< HEAD
         raise TypeError("OIDS need to be passed as list!")
 
     result = multiwalk(
@@ -621,14 +619,8 @@
         port=port,
         fetcher=_bulkwalk_fetcher(bulk_size),
         timeout=timeout,
-    )
-=======
-        raise TypeError('OIDS need to be passed as list!')
-
-    result = multiwalk(ip, community, oids, port=port,
-                       fetcher=_bulkwalk_fetcher(bulk_size),
-                       timeout=timeout, version=version)
->>>>>>> a985d06c
+        version=version,
+    )
     for oid, value in result:
         yield VarBind(oid, value)
 
