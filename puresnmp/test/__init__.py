# pylint: skip-file

import six
import sys
try:
    from itertools import zip_longest
except ImportError:
    from itertools import izip_longest as zip_longest
from os.path import dirname, join
import unittest
from ..x690.util import to_bytes

DATA_DIR = join(dirname(__file__), 'data')

__unittest = True  # <- This disables stack traces in unittest output for
                   # everything in this module.


class ByteTester(unittest.TestCase):
    def assertBytesEqual(self, a, b):
        """
        Helper method to compare bytes with more helpful output.
        """
        def is_bytes(x):
            return isinstance(x, (bytes, bytearray))
        if not is_bytes(a) or not is_bytes(b):
            raise ValueError('assertBytesEqual requires two bytes objects!')

        if a != b:
            comparisons = []
            type_a = type(a)
            type_b = type(b)
            a = bytearray(a)
            b = bytearray(b)

            def char_repr(c):
                if 0x1f < char_a < 0x80:
                    # bytearray to prevent accidental pre-mature str conv
                    # str to prevent b'' suffix in repr's output
                    return repr(str(bytearray([char_a]).decode('ascii')))
                return '.'
            for offset, (char_a, char_b) in enumerate(zip_longest(a, b)):
                comp, marker = ('==', '') if char_a == char_b else ('!=', '>>')

                # Using "zip_longest", overflows are marked as "None", which is
                # unambiguous in this case, but we need to handle these
                # separately from the main format string.
                if char_a is None:
                    char_ab = char_ad = char_ah = char_ar = '?'
                else:
                    char_ab = '0b{:08b}'.format(char_a)
                    char_ad = '{:3d}'.format(char_a)
                    char_ah = '0x{:02x}'.format(char_a)
                    char_ar = char_repr(char_a)
                if char_b is None:
                    char_bb = char_bd = char_bh = char_br = '?'
                else:
                    char_bb = '0b{:08b}'.format(char_b)
                    char_bd = '{:3d}'.format(char_b)
                    char_bh = '0x{:02x}'.format(char_b)
                    char_br = char_repr(char_b)
                comparisons.append(
                    "{8:<3} Offset {0:4d}: "
                    "{1:^10} {4} {5:^10} | "
                    "{2:>3} {4} {6:>3} | "
                    "{3:^4} {4} {7:^4} | {9:>3} {4} {10:>3}".format(
                        offset,
                        char_ab,
                        char_ad,
                        char_ah,
                        comp,
                        char_bb,
                        char_bd,
                        char_bh,
                        marker,
                        char_ar,
                        char_br))
            raise AssertionError(
                'Bytes differ!\n' +
                'type(a)=%s, type(b)=%s\n' % (type_a, type_b) +
                '\nIndividual bytes:\n' +
                '\n'.join(comparisons))


def readbytes_multiple(filename):
    with open(join(DATA_DIR, filename)) as fp:
        lines = fp.readlines()

    ascii_position = 56 if ':' in lines[0] else 50
    without_ascii = [line[:ascii_position] for line in lines]
    without_comments = [line for line in without_ascii if not line.startswith('#')]
    nonempty = [line for line in without_comments if line.strip()]

    str_bytes = []
    for line in nonempty:
        # if the content contains a ":" character, it contains the byte offset
        # in the beginning. This is the case for libsnmp command output using
        # the "-d" switch. We need to remove the offset
        if ':' in line:
            line = line.split(':')[1]
        if line.startswith('----'):
            values = [int(char, 16) for char in str_bytes]
            yield bytes(values)
            del str_bytes[:]
        else:
            str_bytes.extend(line.split())
    values = [int(char, 16) for char in str_bytes]
<<<<<<< HEAD
    return to_bytes(values)
=======
    yield bytes(values)


def readbytes(filename):
    packets = readbytes_multiple(filename)
    return next(packets)
>>>>>>> 705b03d9
<|MERGE_RESOLUTION|>--- conflicted
+++ resolved
@@ -100,18 +100,14 @@
             line = line.split(':')[1]
         if line.startswith('----'):
             values = [int(char, 16) for char in str_bytes]
-            yield bytes(values)
+            yield to_bytes(values)
             del str_bytes[:]
         else:
             str_bytes.extend(line.split())
     values = [int(char, 16) for char in str_bytes]
-<<<<<<< HEAD
-    return to_bytes(values)
-=======
-    yield bytes(values)
+    yield to_bytes(values)
 
 
 def readbytes(filename):
     packets = readbytes_multiple(filename)
-    return next(packets)
->>>>>>> 705b03d9
+    return next(packets)