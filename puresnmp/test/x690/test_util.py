# pylint: skip-file

<<<<<<< HEAD
from unittest.mock import patch
=======
import sys
>>>>>>> 7b8e7377

import six

from .. import ByteTester
from ...x690.types import ObjectIdentifier
from ...x690.util import (
    Length,
    TypeInfo,
    decode_length,
    encode_length,
    tablify,
    to_bytes,
    visible_octets
)

if sys.version_info > (3, 3):
    from unittest.mock import patch
else:
    from mock import patch



class TestTypeInfoDecoding(ByteTester):
    """
    Tests the various possible combinations for decoding type-hint octets into
    Python objects.
    """

    def test_from_bytes_raw_value(self):
        result = TypeInfo.from_bytes(0b00011110)._raw_value
        expected = 0b00011110
        self.assertEqual(result, expected)

    def test_from_bytes_a(self):
        result = TypeInfo.from_bytes(0b00011110)
        expected = TypeInfo(TypeInfo.UNIVERSAL, TypeInfo.PRIMITIVE, 0b11110)
        self.assertEqual(result, expected)

    def test_from_bytes_b(self):
        result = TypeInfo.from_bytes(0b00111110)
        expected = TypeInfo(TypeInfo.UNIVERSAL, TypeInfo.CONSTRUCTED, 0b11110)
        self.assertEqual(result, expected)

    def test_from_bytes_c(self):
        result = TypeInfo.from_bytes(0b01011110)
        expected = TypeInfo(TypeInfo.APPLICATION, TypeInfo.PRIMITIVE, 0b11110)
        self.assertEqual(result, expected)

    def test_from_bytes_d(self):
        result = TypeInfo.from_bytes(0b01111110)
        expected = TypeInfo(TypeInfo.APPLICATION, TypeInfo.CONSTRUCTED, 0b11110)
        self.assertEqual(result, expected)

    def test_from_bytes_e(self):
        result = TypeInfo.from_bytes(0b10011110)
        expected = TypeInfo(TypeInfo.CONTEXT, TypeInfo.PRIMITIVE, 0b11110)
        self.assertEqual(result, expected)

    def test_from_bytes_f(self):
        result = TypeInfo.from_bytes(0b10111110)
        expected = TypeInfo(TypeInfo.CONTEXT, TypeInfo.CONSTRUCTED, 0b11110)
        self.assertEqual(result, expected)

    def test_from_bytes_g(self):
        result = TypeInfo.from_bytes(0b11011110)
        expected = TypeInfo(TypeInfo.PRIVATE, TypeInfo.PRIMITIVE, 0b11110)
        self.assertEqual(result, expected)

    def test_from_bytes_h(self):
        result = TypeInfo.from_bytes(0b11111110)
        expected = TypeInfo(TypeInfo.PRIVATE, TypeInfo.CONSTRUCTED, 0b11110)
        self.assertEqual(result, expected)


class TestTypeInfoEncoding(ByteTester):
    """
    Tests the various possible combinations for encoding type-hint instances
    into bytes.
    """

    def test_to_bytes_a(self):
        obj = TypeInfo(TypeInfo.UNIVERSAL, TypeInfo.PRIMITIVE, 0b11110)
        result = to_bytes(obj)
        expected = to_bytes([0b00011110])
        self.assertEqual(result, expected)

    def test_to_bytes_b(self):
        obj = TypeInfo(TypeInfo.UNIVERSAL, TypeInfo.CONSTRUCTED, 0b11110)
        result = to_bytes(obj)
        expected = to_bytes([0b00111110])
        self.assertEqual(result, expected)

    def test_to_bytes_c(self):
        obj = TypeInfo(TypeInfo.APPLICATION, TypeInfo.PRIMITIVE, 0b11110)
        result = to_bytes(obj)
        expected = to_bytes([0b01011110])
        self.assertEqual(result, expected)

    def test_to_bytes_d(self):
        obj = TypeInfo(TypeInfo.APPLICATION, TypeInfo.CONSTRUCTED, 0b11110)
        result = to_bytes(obj)
        expected = to_bytes([0b01111110])
        self.assertEqual(result, expected)

    def test_to_bytes_e(self):
        obj = TypeInfo(TypeInfo.CONTEXT, TypeInfo.PRIMITIVE, 0b11110)
        result = to_bytes(obj)
        expected = to_bytes([0b10011110])
        self.assertEqual(result, expected)

    def test_to_bytes_f(self):
        obj = TypeInfo(TypeInfo.CONTEXT, TypeInfo.CONSTRUCTED, 0b11110)
        result = to_bytes(obj)
        expected = to_bytes([0b10111110])
        self.assertEqual(result, expected)

    def test_to_bytes_g(self):
        obj = TypeInfo(TypeInfo.PRIVATE, TypeInfo.PRIMITIVE, 0b11110)
        result = to_bytes(obj)
        expected = to_bytes([0b11011110])
        self.assertEqual(result, expected)

    def test_to_bytes_h(self):
        obj = TypeInfo(TypeInfo.PRIVATE, TypeInfo.CONSTRUCTED, 0b11110)
        result = to_bytes(obj)
        expected = to_bytes([0b11111110])
        self.assertEqual(result, expected)

    def test_to_bytes_error(self):
        obj = TypeInfo(TypeInfo.PRIVATE, TypeInfo.CONSTRUCTED, 0b11110)
        with patch('puresnmp.x690.util.bytes') as ptch:
            ptch.side_effect = TypeError('booh')
<<<<<<< HEAD
            with self.assertRaisesRegex(TypeError, r'booh.*TypeInfo'):
                to_bytes(obj)


=======
            with six.assertRaisesRegex(self, TypeError, r'booh'):
                to_bytes(obj)

>>>>>>> 7b8e7377

class TestTypeInfoClass(ByteTester):
    """
    Tests various "implied" functionality of TypeInfo objects.
    """

    def test_equality(self):
        a = TypeInfo(TypeInfo.UNIVERSAL, TypeInfo.CONSTRUCTED, 0b11110)
        b = TypeInfo(TypeInfo.UNIVERSAL, TypeInfo.CONSTRUCTED, 0b11110)
        self.assertEqual(a, b)

    def test_inequality(self):
        a = TypeInfo(TypeInfo.UNIVERSAL, TypeInfo.CONSTRUCTED, 0b11110)
        b = TypeInfo(TypeInfo.UNIVERSAL, TypeInfo.CONSTRUCTED, 0b10110)
        self.assertNotEqual(a, b)

    def test_encoding_symmetry_a(self):
        """
        Encoding an object to bytes, and then decoding the resulting bytes
        should yield the same instance.
        """
        expected = TypeInfo(TypeInfo.UNIVERSAL, TypeInfo.CONSTRUCTED, 0b11110)
        result = TypeInfo.from_bytes(to_bytes(expected))
        self.assertEqual(result, expected)

    def test_dencoding_symmetry_b(self):
        """
        Decoding an object from bytes, and then encoding the resulting instance
        should yield the same bytes.
        """
        expected = to_bytes([0b11111110])
        result = to_bytes(TypeInfo.from_bytes(expected))
        self.assertEqual(result, expected)

    def test_impossible_class(self):
        instance = TypeInfo(10, 100, 1000)
        with six.assertRaisesRegex(self, ValueError, 'class'):
            to_bytes(instance)

    def test_impossible_pc(self):
        instance = TypeInfo(TypeInfo.APPLICATION, 100, 1000)
        with six.assertRaisesRegex(self, ValueError, 'primitive/constructed'):
            to_bytes(instance)


class TestLengthOctets(ByteTester):

    def test_encode_length_short(self):
        expected = to_bytes([0b00100110])
        result = encode_length(38)
        self.assertEqual(result, expected)

    def test_encode_length_long(self):
        expected = to_bytes([0b10000001, 0b11001001])
        result = encode_length(201)
        self.assertBytesEqual(result, expected)

    def test_encode_length_longer(self):
        expected = to_bytes([0b10000010, 0b00000001, 0b00101110])
        result = encode_length(302)
        self.assertBytesEqual(result, expected)

    def test_encode_length_longer_2(self):
        expected = to_bytes([0x81, 0xa4])
        result = encode_length(164)
        self.assertBytesEqual(result, expected)

    def test_encode_length_indefinite(self):
        expected = to_bytes([0b10000000])
        result = encode_length(Length.INDEFINITE)
        self.assertBytesEqual(result, expected)

    def test_identifier_long(self):
        with self.assertRaises(NotImplementedError):
            TypeInfo.from_bytes(0b11111111)
        self.skipTest('Not yet implemented')  # TODO implement

    def test_decode_length_short(self):
        data = b'\x05'
        expected = 5
        result, data = decode_length(data)
        self.assertEqual(result, expected)
        self.assertEqual(data, b'')

    def test_decode_length_long(self):
        data = to_bytes([0b10000010, 0b00000001, 0b10110011])
        expected = 435
        result, data = decode_length(data)
        self.assertEqual(result, expected)
        self.assertEqual(data, b'')

    def test_decode_length_longer(self):
        data = to_bytes([0x81, 0xa4])
        expected = 164
        result, data = decode_length(data)
        self.assertEqual(result, expected)
        self.assertEqual(data, b'')

    def test_decode_length_indefinite(self):
        with self.assertRaises(NotImplementedError):
            decode_length(to_bytes([0b10000000]))

    def test_decode_length_reserved(self):
        with self.assertRaises(NotImplementedError):
            decode_length(to_bytes([0b11111111]))


class TestHelpers(ByteTester):

    def test_visible_octets_minimal(self):
        result = visible_octets(to_bytes([0b00000000, 0b01010101]))
        expected = '00 55                                              .U'
        self.assertEqual(result, expected)

    def test_visible_octets_double_space(self):
        """
        Test that we have a double space after 8 octets for better readability
        """
        result = visible_octets(to_bytes([
            0b00000000,
            0b01010101,
            0b00000000,
            0b01010101,
            0b00000000,
            0b01010101,
            0b00000000,
            0b01010101,
            0b01010101,
        ]))
        expected = ('00 55 00 55 00 55 00 55  55                        '
                    '.U.U.U.UU')
        self.assertEqual(result, expected)

    def test_visible_octets_multiline(self):
        """
        If we have more than 16 octets, we need to go to a new line.
        """
        result = visible_octets(to_bytes([0b00000000, 0b01010101] * 9))
        expected = ('00 55 00 55 00 55 00 55  00 55 00 55 00 55 00 55   '
                    '.U.U.U.U.U.U.U.U\n'
                    '00 55                                              '
                    '.U')
        self.assertEqual(result, expected)

    def test_tablify_simple(self):
        data = [
            (ObjectIdentifier.from_string('1.2.1.1'), 'row 1 col 1'),
            (ObjectIdentifier.from_string('1.2.1.2'), 'row 2 col 1'),
            (ObjectIdentifier.from_string('1.2.2.1'), 'row 1 col 2'),
            (ObjectIdentifier.from_string('1.2.2.2'), 'row 2 col 2'),
        ]
        result = tablify(data)
        expected = [
            {'0': '1',
             '1': 'row 1 col 1',
             '2': 'row 1 col 2'},
            {'0': '2',
             '1': 'row 2 col 1',
             '2': 'row 2 col 2'},
        ]
        six.assertCountEqual(self, result, expected)

    def test_tablify_with_base(self):
        """
        Sometimes, the row indices are actually OIDs, so we need a way to "cut"
        these off.
        """
        data = [
            (ObjectIdentifier.from_string('1.2.1.1.1.1'), 'row 1.1.1 col 1'),
            (ObjectIdentifier.from_string('1.2.1.2.1.1'), 'row 2.1.1 col 1'),
            (ObjectIdentifier.from_string('1.2.2.1.1.1'), 'row 1.1.1 col 2'),
            (ObjectIdentifier.from_string('1.2.2.2.1.1'), 'row 2.1.1 col 2'),
        ]
        result = tablify(data, num_base_nodes=2)
        expected = [
            {'0': '1.1.1',
             '1': 'row 1.1.1 col 1',
             '2': 'row 1.1.1 col 2'},
            {'0': '2.1.1',
             '1': 'row 2.1.1 col 1',
             '2': 'row 2.1.1 col 2'},
        ]
        six.assertCountEqual(self, result, expected)

    def test_tmp(self):
        data = [
            (ObjectIdentifier.from_string('1.2.1.5.10'), 'row 5.10 col 1'),
            (ObjectIdentifier.from_string('1.2.1.6.10'), 'row 6.10 col 1'),
            (ObjectIdentifier.from_string('1.2.2.5.10'), 'row 5.10 col 2'),
            (ObjectIdentifier.from_string('1.2.2.6.10'), 'row 6.10 col 2'),
        ]
        result = tablify(data, num_base_nodes=2)
        expected = [
            {'0': '5.10', '1': 'row 5.10 col 1', '2': 'row 5.10 col 2'},
            {'0': '6.10', '1': 'row 6.10 col 1', '2': 'row 6.10 col 2'},
        ]
        six.assertCountEqual(self, result, expected)


class TestGithubIssue23(ByteTester):
    """
    In issue #23 a problem was raised that the byte-order was incorrect when
    encoding large values for "length" information.

    This test-case takes the value (435) from the X.690 Wikipedia page as
    reference and has indeed highlighted the error.
    """

    def test_encode(self):
        expected = to_bytes([0b10000010, 0b00000001, 0b10110011])
        result = encode_length(435)
        self.assertBytesEqual(result, expected)

    def test_decode(self):
        data = to_bytes([0b10000010, 0b00000001, 0b10110011])
        expected = 435
        result, data = decode_length(data)
        self.assertEqual(result, expected)
        self.assertEqual(data, b'')

    def test_symmetry(self):
        result, _ = decode_length(encode_length(435))
        self.assertEqual(result, 435)<|MERGE_RESOLUTION|>--- conflicted
+++ resolved
@@ -1,10 +1,6 @@
 # pylint: skip-file
 
-<<<<<<< HEAD
-from unittest.mock import patch
-=======
 import sys
->>>>>>> 7b8e7377
 
 import six
 
@@ -137,16 +133,9 @@
         obj = TypeInfo(TypeInfo.PRIVATE, TypeInfo.CONSTRUCTED, 0b11110)
         with patch('puresnmp.x690.util.bytes') as ptch:
             ptch.side_effect = TypeError('booh')
-<<<<<<< HEAD
-            with self.assertRaisesRegex(TypeError, r'booh.*TypeInfo'):
-                to_bytes(obj)
-
-
-=======
             with six.assertRaisesRegex(self, TypeError, r'booh'):
                 to_bytes(obj)
 
->>>>>>> 7b8e7377
 
 class TestTypeInfoClass(ByteTester):
     """
